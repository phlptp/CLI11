#pragma once

// Distributed under the 3-Clause BSD License.  See accompanying
// file LICENSE or https://github.com/CLIUtils/CLI11 for details.

#include "CLI/StringTools.hpp"
#include "CLI/TypeTools.hpp"

#include <functional>
#include <iostream>
#include <string>

// C standard library
// Only needed for existence checking
// Could be swapped for filesystem in C++17
#include <sys/stat.h>
#include <sys/types.h>

namespace CLI {

class Option;

/// @defgroup validator_group Validators

/// @brief Some validators that are provided
///
/// These are simple `std::string(const std::string&)` validators that are useful. They return
/// a string if the validation fails. A custom struct is provided, as well, with the same user
/// semantics, but with the ability to provide a new type name.
/// @{

///
class Validator {
    friend Option;

  protected:
    /// This is the type name, if empty the type name will not be changed
    std::string tname;

    /// This is the type function, if empty the tname will be used
    std::function<std::string()> tname_function;

    /// This it the base function that is to be called.
    /// Returns a string error message if validation fails.
    std::function<std::string(std::string &)> func;
<<<<<<< HEAD
=======

  public:
    /// This is the required operator for a validator - provided to help
    /// users (CLI11 uses the member `func` directly)
    std::string operator()(std::string &str) const { return func(str); };
>>>>>>> c8508ad8

  public:
    /// This is the required operator for a validator - provided to help
    /// users (CLI11 uses the member `func` directly)
<<<<<<< HEAD
    std::string operator()(std::string &str) const { return func(str); };

    /// This is the required operator for a validator - provided to help
    /// users (CLI11 uses the member `func` directly)
=======
>>>>>>> c8508ad8
    std::string operator()(const std::string &str) const {
        std::string value = str;
        return func(value);
    };

    /// Combining validators is a new validator
    Validator operator&(const Validator &other) const {
        Validator newval;
        newval.tname = (tname == other.tname ? tname : "");

        // Give references (will make a copy in lambda function)
        const std::function<std::string(std::string & filename)> &f1 = func;
        const std::function<std::string(std::string & filename)> &f2 = other.func;

        newval.func = [f1, f2](std::string &filename) {
            std::string s1 = f1(filename);
            std::string s2 = f2(filename);
            if(!s1.empty() && !s2.empty())
                return s1 + " & " + s2;
            else
                return s1 + s2;
        };
        return newval;
    }

    /// Combining validators is a new validator
    Validator operator|(const Validator &other) const {
        Validator newval;
        newval.tname = (tname == other.tname ? tname : "");

        // Give references (will make a copy in lambda function)
        const std::function<std::string(std::string & filename)> &f1 = func;
        const std::function<std::string(std::string & filename)> &f2 = other.func;

        newval.func = [f1, f2](std::string &filename) {
            std::string s1 = f1(filename);
            std::string s2 = f2(filename);
            if(s1.empty() || s2.empty())
                return std::string();
            else
                return s1 + " & " + s2;
        };
        return newval;
    }

    /// create a validator that fails when a given validator succeeds
    Validator operator~() const {
        Validator newval;
        newval.tname = "NOT " + tname;

        std::string failString = "check " + tname + " succeeded improperly";
        // Give references (will make a copy in lambda function)
        const std::function<std::string(std::string & res)> &f1 = func;

        newval.func = [f1, failString](std::string &test) {
            std::string s1 = f1(test);
            if(s1.empty())
                return failString;
            else
                return std::string();
        };
        return newval;
    }
};

// The implementation of the built in validators is using the Validator class;
// the user is only expected to use the const (static) versions (since there's no setup).
// Therefore, this is in detail.
namespace detail {

/// Check for an existing file (returns error message if check fails)
class ExistingFileValidator : public Validator {
  public:
    ExistingFileValidator() {
        tname = "FILE";
        func = [](std::string &filename) {
            struct stat buffer;
            bool exist = stat(filename.c_str(), &buffer) == 0;
            bool is_dir = (buffer.st_mode & S_IFDIR) != 0;
            if(!exist) {
                return "File does not exist: " + filename;
            } else if(is_dir) {
                return "File is actually a directory: " + filename;
            }
            return std::string();
        };
    }
};

/// Check for an existing directory (returns error message if check fails)
class ExistingDirectoryValidator : public Validator {
  public:
    ExistingDirectoryValidator() {
        tname = "DIR";
        func = [](std::string &filename) {
            struct stat buffer;
            bool exist = stat(filename.c_str(), &buffer) == 0;
            bool is_dir = (buffer.st_mode & S_IFDIR) != 0;
            if(!exist) {
                return "Directory does not exist: " + filename;
            } else if(!is_dir) {
                return "Directory is actually a file: " + filename;
            }
            return std::string();
        };
    }
};

/// Check for an existing path
class ExistingPathValidator : public Validator {
  public:
    ExistingPathValidator() {
        tname = "PATH";
        func = [](std::string &filename) {
            struct stat buffer;
            bool const exist = stat(filename.c_str(), &buffer) == 0;
            if(!exist) {
                return "Path does not exist: " + filename;
            }
            return std::string();
        };
    }
};

/// Check for an non-existing path
class NonexistentPathValidator : public Validator {
  public:
    NonexistentPathValidator() {
        tname = "PATH";
        func = [](std::string &filename) {
            struct stat buffer;
            bool exist = stat(filename.c_str(), &buffer) == 0;
            if(exist) {
                return "Path already exists: " + filename;
            }
            return std::string();
        };
    }
};

/// Validate the given string is a legal ipv4 address
class IPV4Validator : public Validator {
  public:
    IPV4Validator() {
        tname = "IPV4";
        func = [](std::string &ip_addr) {
            auto result = CLI::detail::split(ip_addr, '.');
            if(result.size() != 4) {
                return "Invalid IPV4 address must have four parts " + ip_addr;
            }
            int num;
            bool retval = true;
            for(const auto &var : result) {
                retval &= detail::lexical_cast(var, num);
                if(!retval) {
                    return "Failed parsing number " + var;
                }
                if(num < 0 || num > 255) {
                    return "Each IP number must be between 0 and 255 " + var;
                }
            }
            return std::string();
        };
    }
};

/// Validate the argument is a number and greater than or equal to 0
class PositiveNumber : public Validator {
  public:
    PositiveNumber() {
        tname = "POSITIVE";
        func = [](std::string &number_str) {
            int number;
            if(!detail::lexical_cast(number_str, number)) {
                return "Failed parsing number " + number_str;
            }
            if(number < 0) {
                return "Number less then 0 " + number_str;
            }
            return std::string();
        };
    }
};

} // namespace detail

// Static is not needed here, because global const implies static.

/// Check for existing file (returns error message if check fails)
const detail::ExistingFileValidator ExistingFile;

/// Check for an existing directory (returns error message if check fails)
const detail::ExistingDirectoryValidator ExistingDirectory;

/// Check for an existing path
const detail::ExistingPathValidator ExistingPath;

/// Check for an non-existing path
const detail::NonexistentPathValidator NonexistentPath;

/// Check for an IP4 address
const detail::IPV4Validator ValidIPV4;

/// Check for a positive number
const detail::PositiveNumber PositiveNumber;

/// Produce a range (factory). Min and max are inclusive.
class Range : public Validator {
  public:
    /// This produces a range with min and max inclusive.
    ///
    /// Note that the constructor is templated, but the struct is not, so C++17 is not
    /// needed to provide nice syntax for Range(a,b).
    template <typename T> Range(T min, T max) {
        std::stringstream out;
        out << detail::type_name<T>() << " in [" << min << " - " << max << "]";

        tname = out.str();
        func = [min, max](std::string &input) {
            T val;
            detail::lexical_cast(input, val);
            if(val < min || val > max)
                return "Value " + input + " not in range " + std::to_string(min) + " to " + std::to_string(max);

            return std::string();
        };
    }

    /// Range of one value is 0 to value
    template <typename T> explicit Range(T max) : Range(static_cast<T>(0), max) {}
};

/// Verify items are in a set
class IsMember : public Validator {
  public:
    using filter_fn_t = std::function<std::string(std::string)>;

<<<<<<< HEAD
    /// This allows in-place construction
=======
    /// This allows in-place construction using an initializer list
>>>>>>> c8508ad8
    template <typename... Args>
    explicit IsMember(std::initializer_list<std::string> values, Args &&... args)
        : IsMember(std::vector<std::string>(values), std::forward<Args>(args)...) {}

<<<<<<< HEAD
    /// This checks to see if an item is in a set: shared_pointer version. (Empty function)
    template <typename T>
    explicit IsMember(std::shared_ptr<T> set)
        : IsMember(set, std::function<typename T::value_type(typename T::value_type)>{}) {}

    /// This checks to see if an item is in a set: pointer version. (Empty function)
    template <typename T, enable_if_t<std::is_pointer<T>::value, detail::enabler> = detail::dummy>
    explicit IsMember(T set)
        : IsMember(set,
                   std::function<typename std::remove_pointer<T>::type::value_type(
                       typename std::remove_pointer<T>::type::value_type)>{}) {}
=======
    /// This checks to see if an item is in a set: pointer version. (Empty function)
    template <typename T, enable_if_t<is_copyable_ptr<T>::value, detail::enabler> = detail::dummy>
    explicit IsMember(T set)
        : IsMember(set,
                   std::function<typename std::pointer_traits<T>::element_type::value_type(
                       typename std::pointer_traits<T>::element_type::value_type)>{}) {}
>>>>>>> c8508ad8

    /// This checks to see if an item is in a set: copy version. (Empty function)
    template <typename T, enable_if_t<!is_copyable_ptr<T>::value, detail::enabler> = detail::dummy>
    explicit IsMember(T set) : IsMember(set, std::function<typename T::value_type(typename T::value_type)>()) {}

    /// This checks to see if an item is in a set: pointer version.
    template <typename T, typename F, enable_if_t<is_copyable_ptr<T>::value, detail::enabler> = detail::dummy>
    explicit IsMember(T set, F filter_function) {
<<<<<<< HEAD
        using set_t = typename std::pointer_traits<T>::element_type;
        using item_t = typename set_t::value_type;
=======
        using item_t = typename std::pointer_traits<T>::element_type::value_type;
>>>>>>> c8508ad8

        std::function<item_t(item_t)> filter_fn = filter_function;

        tname_function = [set]() {
            std::stringstream out;
            out << detail::type_name<item_t>() << " in {" << detail::join(*set, ",") << "}";
            return out.str();
        };

        func = [set, filter_fn](std::string &input) {
            auto result = std::find_if(std::begin(*set), std::end(*set), [filter_fn, input](item_t v) {
                item_t a = v;
                item_t b;
                if(!detail::lexical_cast(input, b))
                    throw ConversionError(input); // name is added later

                if(filter_fn) {
                    a = filter_fn(a);
                    b = filter_fn(b);
                }
                return a == b;
            });

            if(result == std::end(*set)) {
                return input + " not in {" + detail::join(*set, ",") + "}";
            } else {
                // Make sure the version in the input string is identical to the one in the set
                // Requires std::stringstream << be supported on T.
                std::stringstream out;
                out << *result;
                input = out.str();
                return std::string();
            }
        };
    }

    /// This checks to see if an item is in a set: copy version.
    template <typename T, typename F, enable_if_t<!is_copyable_ptr<T>::value, detail::enabler> = detail::dummy>
    explicit IsMember(T set, F filter_function) {
        using item_t = typename T::value_type;
        std::function<item_t(item_t)> filter_fn = filter_function;

        std::stringstream out;
        out << detail::type_name<item_t>() << " in {" << detail::join(set, ",") << "}";
        tname = out.str();

        func = [set, filter_fn](std::string &input) {
            auto result = std::find_if(std::begin(set), std::end(set), [filter_fn, input](item_t v) {
                item_t a = v;
                item_t b;
                if(!detail::lexical_cast(input, b))
                    throw ConversionError(input); // name is added later

                if(filter_fn) {
                    a = filter_fn(a);
                    b = filter_fn(b);
                }
                return a == b;
            });

            if(result == std::end(set)) {
                return input + " not in {" + detail::join(set, ",") + "}";
            } else {
                // Make sure the version in the input string is identical to the one in the set
                // Requires std::stringstream << be supported on T.
                std::stringstream out;
                out << *result;
                input = out.str();
                return std::string();
            }
        };
    }

    /// You can pass in as many filter functions as you like, they nest
    template <typename T, typename... Args>
    IsMember(T set, filter_fn_t filter_fn_1, filter_fn_t filter_fn_2, Args &&... other)
        : IsMember(set, [filter_fn_1, filter_fn_2](std::string a) { return filter_fn_2(filter_fn_1(a)); }, other...) {}
};

<<<<<<< HEAD
/// translate named items to other or a value set
class Transformer : public Validator {
  public:
    using filter_fn_t = std::function<std::string(std::string)>;

    /// This allows in-place construction
    template <typename... Args>
    explicit Transformer(std::initializer_list<std::pair<std::string, std::string>> values, Args &&... args)
        : Transformer(std::vector<std::pair<std::string, std::string>>(values), std::forward<Args>(args)...) {}

    /// direct map of std::string to std::string
    explicit Transformer(std::vector<std::pair<std::string, std::string>> mapping)
        : Transformer(std::move(mapping), filter_fn_t()) {}
    /// direct map of std::string to the string representation of some other object
    template <typename T>
    explicit Transformer(std::vector<std::pair<std::string, T>> mapping)
        : Transformer(std::move(mapping), filter_fn_t()) {}

    explicit Transformer(std::vector<std::pair<std::string, std::string>> mapping, filter_fn_t filter_fn) {
        func = [mapping, filter_fn](std::string &input) {
            for(const auto &ip : mapping) {
                std::string a = (filter_fn) ? filter_fn(ip.first) : ip.first;
                std::string b = (filter_fn) ? filter_fn(input) : input;
                if(a == b) {
                    input = ip.second;
                }
            }
            return std::string();
        };
    }

    template <typename T> explicit Transformer(std::vector<std::pair<std::string, T>> mapping, filter_fn_t filter_fn) {
        func = [mapping, filter_fn](std::string &input) {
            for(const auto &ip : mapping) {
                std::string a = (filter_fn) ? filter_fn(ip.first) : ip.first;
                std::string b = (filter_fn) ? filter_fn(input) : input;
                if(a == b) {
                    std::stringstream out;
                    out << ip.second;
                    input = out.str();
                }
            }
            return std::string();
        };
    }

    /// You can pass in as many filter functions as you like, they nest
    template <typename T, typename... Args>
    Transformer(T mapping, filter_fn_t filter_fn_1, filter_fn_t filter_fn_2, Args &&... other)
        : Transformer(std::move(mapping),
                      [filter_fn_1, filter_fn_2](std::string a) { return filter_fn_2(filter_fn_1(a)); },
                      other...) {}
};

/// translate named items to other or a value set
class CheckedTransformer : public Validator {
  public:
    using filter_fn_t = std::function<std::string(std::string)>;

    /// This allows in-place construction
    template <typename... Args>
    explicit CheckedTransformer(std::initializer_list<std::pair<std::string, std::string>> values, Args &&... args)
        : CheckedTransformer(std::vector<std::pair<std::string, std::string>>(values), std::forward<Args>(args)...) {}

    /// direct map of std::string to std::string
    explicit CheckedTransformer(std::vector<std::pair<std::string, std::string>> mapping)
        : CheckedTransformer(std::move(mapping), filter_fn_t()) {}

    /// direct map of std::string to the string representation of some other object
    template <typename T>
    explicit CheckedTransformer(std::vector<std::pair<std::string, T>> mapping)
        : CheckedTransformer(std::move(mapping), filter_fn_t()) {}

    explicit CheckedTransformer(std::vector<std::pair<std::string, std::string>> mapping, filter_fn_t filter_fn) {
        func = [mapping, filter_fn](std::string &input) {
            for(const auto &ip : mapping) {
                std::string a = (filter_fn) ? filter_fn(ip.first) : ip.first;
                std::string b = (filter_fn) ? filter_fn(input) : input;
                if(a == b) {
                    input = ip.second;
                    return std::string();
                }
            }
            return input + " not in checked set";
        };
    }

    template <typename T>
    explicit CheckedTransformer(std::vector<std::pair<std::string, T>> mapping, filter_fn_t filter_fn) {
        std::vector<std::string> outputs;
        outputs.reserve(mapping.size());
        for(auto &ip : mapping) {
            std::stringstream out;
            out << ip.second;
            outputs.emplace_back(out.str());
        }
        func = [mapping, filter_fn, outputs](std::string &input) {
            for(const auto &ip : mapping) {
                std::string a = (filter_fn) ? filter_fn(ip.first) : ip.first;
                std::string b = (filter_fn) ? filter_fn(input) : input;
                if(a == b) {
                    std::stringstream out;
                    out << ip.second;
                    input = out.str();
                    return std::string();
                }
            }
            for(const auto &ip : outputs) {
                if(ip == input) {
                    return std::string();
                }
            }
            return input + "not in checked set";
        };
    }

    /// You can pass in as many filter functions as you like, they nest
    template <typename T, typename... Args>
    CheckedTransformer(T mapping, filter_fn_t filter_fn_1, filter_fn_t filter_fn_2, Args &&... other)
        : CheckedTransformer(std::move(mapping),
                             [filter_fn_1, filter_fn_2](std::string a) { return filter_fn_2(filter_fn_1(a)); },
                             other...) {}
}; // namespace CLI

/// Helper function to allow ignore_case to be passed to IsMember or Transform
inline std::string ignore_case(std::string item) { return detail::to_lower(item); }

/// Helper function to allow ignore_underscore to be passed to IsMember or Transform
inline std::string ignore_underscore(std::string item) { return detail::remove_underscore(item); }

/// Helper function to allow checks to ignore spaces to be passed to IsMember or Transform
inline std::string ignore_space(std::string item) {
    item.erase(std::remove(std::begin(item), std::end(item), ' '), std::end(item));
    return item;
}

=======
/// Helper function to allow ignore_case to be passed to IsMember
inline std::string ignore_case(std::string item) { return detail::to_lower(item); }

/// Helper function to allow ignore_underscore to be passed to IsMember
inline std::string ignore_underscore(std::string item) { return detail::remove_underscore(item); }

>>>>>>> c8508ad8
namespace detail {
/// Split a string into a program name and command line arguments
/// the string is assumed to contain a file name followed by other arguments
/// the return value contains is a pair with the first argument containing the program name and the second everything
/// else.
inline std::pair<std::string, std::string> split_program_name(std::string commandline) {
    // try to determine the programName
    std::pair<std::string, std::string> vals;
    trim(commandline);
    auto esp = commandline.find_first_of(' ', 1);
    while(!ExistingFile(commandline.substr(0, esp)).empty()) {
        esp = commandline.find_first_of(' ', esp + 1);
        if(esp == std::string::npos) {
            // if we have reached the end and haven't found a valid file just assume the first argument is the
            // program name
            esp = commandline.find_first_of(' ', 1);
            break;
        }
    }
    vals.first = commandline.substr(0, esp);
    rtrim(vals.first);
    // strip the program name
    vals.second = (esp != std::string::npos) ? commandline.substr(esp + 1) : std::string{};
    ltrim(vals.second);
    return vals;
}

} // namespace detail
/// @}

} // namespace CLI<|MERGE_RESOLUTION|>--- conflicted
+++ resolved
@@ -43,25 +43,14 @@
     /// This it the base function that is to be called.
     /// Returns a string error message if validation fails.
     std::function<std::string(std::string &)> func;
-<<<<<<< HEAD
-=======
 
   public:
     /// This is the required operator for a validator - provided to help
     /// users (CLI11 uses the member `func` directly)
     std::string operator()(std::string &str) const { return func(str); };
->>>>>>> c8508ad8
-
-  public:
+
     /// This is the required operator for a validator - provided to help
     /// users (CLI11 uses the member `func` directly)
-<<<<<<< HEAD
-    std::string operator()(std::string &str) const { return func(str); };
-
-    /// This is the required operator for a validator - provided to help
-    /// users (CLI11 uses the member `func` directly)
-=======
->>>>>>> c8508ad8
     std::string operator()(const std::string &str) const {
         std::string value = str;
         return func(value);
@@ -108,7 +97,7 @@
     }
 
     /// create a validator that fails when a given validator succeeds
-    Validator operator~() const {
+    Validator operator!() const {
         Validator newval;
         newval.tname = "NOT " + tname;
 
@@ -299,35 +288,17 @@
   public:
     using filter_fn_t = std::function<std::string(std::string)>;
 
-<<<<<<< HEAD
-    /// This allows in-place construction
-=======
     /// This allows in-place construction using an initializer list
->>>>>>> c8508ad8
     template <typename... Args>
     explicit IsMember(std::initializer_list<std::string> values, Args &&... args)
         : IsMember(std::vector<std::string>(values), std::forward<Args>(args)...) {}
 
-<<<<<<< HEAD
-    /// This checks to see if an item is in a set: shared_pointer version. (Empty function)
-    template <typename T>
-    explicit IsMember(std::shared_ptr<T> set)
-        : IsMember(set, std::function<typename T::value_type(typename T::value_type)>{}) {}
-
-    /// This checks to see if an item is in a set: pointer version. (Empty function)
-    template <typename T, enable_if_t<std::is_pointer<T>::value, detail::enabler> = detail::dummy>
-    explicit IsMember(T set)
-        : IsMember(set,
-                   std::function<typename std::remove_pointer<T>::type::value_type(
-                       typename std::remove_pointer<T>::type::value_type)>{}) {}
-=======
     /// This checks to see if an item is in a set: pointer version. (Empty function)
     template <typename T, enable_if_t<is_copyable_ptr<T>::value, detail::enabler> = detail::dummy>
     explicit IsMember(T set)
         : IsMember(set,
                    std::function<typename std::pointer_traits<T>::element_type::value_type(
                        typename std::pointer_traits<T>::element_type::value_type)>{}) {}
->>>>>>> c8508ad8
 
     /// This checks to see if an item is in a set: copy version. (Empty function)
     template <typename T, enable_if_t<!is_copyable_ptr<T>::value, detail::enabler> = detail::dummy>
@@ -336,12 +307,7 @@
     /// This checks to see if an item is in a set: pointer version.
     template <typename T, typename F, enable_if_t<is_copyable_ptr<T>::value, detail::enabler> = detail::dummy>
     explicit IsMember(T set, F filter_function) {
-<<<<<<< HEAD
-        using set_t = typename std::pointer_traits<T>::element_type;
-        using item_t = typename set_t::value_type;
-=======
         using item_t = typename std::pointer_traits<T>::element_type::value_type;
->>>>>>> c8508ad8
 
         std::function<item_t(item_t)> filter_fn = filter_function;
 
@@ -421,7 +387,6 @@
         : IsMember(set, [filter_fn_1, filter_fn_2](std::string a) { return filter_fn_2(filter_fn_1(a)); }, other...) {}
 };
 
-<<<<<<< HEAD
 /// translate named items to other or a value set
 class Transformer : public Validator {
   public:
@@ -558,14 +523,6 @@
     return item;
 }
 
-=======
-/// Helper function to allow ignore_case to be passed to IsMember
-inline std::string ignore_case(std::string item) { return detail::to_lower(item); }
-
-/// Helper function to allow ignore_underscore to be passed to IsMember
-inline std::string ignore_underscore(std::string item) { return detail::remove_underscore(item); }
-
->>>>>>> c8508ad8
 namespace detail {
 /// Split a string into a program name and command line arguments
 /// the string is assumed to contain a file name followed by other arguments
