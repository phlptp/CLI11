#pragma once

// Distributed under the 3-Clause BSD License.  See accompanying
// file LICENSE or https://github.com/CLIUtils/CLI11 for details.

#include <algorithm>
#include <deque>
#include <functional>
#include <iostream>
#include <iterator>
#include <memory>
#include <numeric>
#include <set>
#include <sstream>
#include <string>
#include <utility>
#include <vector>

// CLI Library includes
#include "CLI/ConfigFwd.hpp"
#include "CLI/Error.hpp"
#include "CLI/FormatterFwd.hpp"
#include "CLI/Macros.hpp"
#include "CLI/Option.hpp"
#include "CLI/Split.hpp"
#include "CLI/StringTools.hpp"
#include "CLI/TypeTools.hpp"

namespace CLI {

#ifndef CLI11_PARSE
#define CLI11_PARSE(app, argc, argv)                                                                                   \
    try {                                                                                                              \
        (app).parse((argc), (argv));                                                                                   \
    } catch(const CLI::ParseError &e) {                                                                                \
        return (app).exit(e);                                                                                          \
    }
#endif

namespace detail {
enum class Classifier { NONE, POSITIONAL_MARK, SHORT, LONG, WINDOWS, SUBCOMMAND };
struct AppFriend;
} // namespace detail

namespace FailureMessage {
std::string simple(const App *app, const Error &e);
std::string help(const App *app, const Error &e);
} // namespace FailureMessage

class App;

using App_p = std::shared_ptr<App>;

/// Creates a command line program, with very few defaults.
/** To use, create a new `Program()` instance with `argc`, `argv`, and a help description. The templated
 *  add_option methods make it easy to prepare options. Remember to call `.start` before starting your
 * program, so that the options can be evaluated and the help option doesn't accidentally run your program. */
class App {
    friend Option;
    friend detail::AppFriend;

  protected:
    // This library follows the Google style guide for member names ending in underscores

    /// @name Basics
    ///@{

    /// Subcommand name or program name (from parser if name is empty)
    std::string name_;

    /// Description of the current program/subcommand
    std::string description_;

    /// If true, allow extra arguments (ie, don't throw an error). INHERITABLE
    bool allow_extras_{false};

    /// If true, allow extra arguments in the ini file (ie, don't throw an error). INHERITABLE
    bool allow_config_extras_{false};

    ///  If true, return immediately on an unrecognized option (implies allow_extras) INHERITABLE
    bool prefix_command_{false};

    /// if set to true the name was automatically generated from the command line vs a user set name
    bool has_automatic_name_{false};

    /// This is a function that runs when complete. Great for subcommands. Can throw.
    std::function<void()> callback_;

    ///@}
    /// @name Options
    ///@{

    /// The default values for options, customizable and changeable INHERITABLE
    OptionDefaults option_defaults_;

    /// The list of options, stored locally
    std::vector<Option_p> options_;

    ///@}
    /// @name Help
    ///@{

    /// Footer to put after all options in the help output INHERITABLE
    std::string footer_;

    /// A pointer to the help flag if there is one INHERITABLE
    Option *help_ptr_{nullptr};

    /// A pointer to the help all flag if there is one INHERITABLE
    Option *help_all_ptr_{nullptr};

    /// This is the formatter for help printing. Default provided. INHERITABLE (same pointer)
    std::shared_ptr<FormatterBase> formatter_{new Formatter()};

    /// The error message printing function INHERITABLE
    std::function<std::string(const App *, const Error &e)> failure_message_ = FailureMessage::simple;

    ///@}
    /// @name Parsing
    ///@{

    using missing_t = std::vector<std::pair<detail::Classifier, std::string>>;

    /// Pair of classifier, string for missing options. (extra detail is removed on returning from parse)
    ///
    /// This is faster and cleaner than storing just a list of strings and reparsing. This may contain the -- separator.
    missing_t missing_;

    /// This is a list of pointers to options with the original parse order
    std::vector<Option *> parse_order_;

    /// This is a list of the subcommands collected, in order
    std::vector<App *> parsed_subcommands_;

    ///@}
    /// @name Subcommands
    ///@{

    /// Storage for subcommand list
    std::vector<App_p> subcommands_;

    /// If true, the program name is not case sensitive INHERITABLE
    bool ignore_case_{false};

    /// If true, the program should ignore underscores INHERITABLE
    bool ignore_underscore_{false};

    /// Allow subcommand fallthrough, so that parent commands can collect commands after subcommand.  INHERITABLE
    bool fallthrough_{false};

    /// Allow '/' for options for Windows like options. Defaults to true on Windows, false otherwise. INHERITABLE
    bool allow_windows_style_options_{
#ifdef _WIN32
        true
#else
        false
#endif
    };
    /// specify that positional arguments come at the end of the argument sequence not inheritable
    bool positionals_at_end_{false};

    /// A pointer to the parent if this is a subcommand
    App *parent_{nullptr};

    /// Counts the number of times this command/subcommand was parsed
    size_t parsed_ = 0;

    /// Minimum required subcommands (not inheritable!)
    size_t require_subcommand_min_ = 0;

    /// Max number of subcommands allowed (parsing stops after this number). 0 is unlimited INHERITABLE
    size_t require_subcommand_max_ = 0;

    /// The group membership INHERITABLE
    std::string group_{"Subcommands"};

    ///@}
    /// @name Config
    ///@{

    /// The name of the connected config file
    std::string config_name_;

    /// True if ini is required (throws if not present), if false simply keep going.
    bool config_required_{false};

    /// Pointer to the config option
    Option *config_ptr_{nullptr};

    /// This is the formatter for help printing. Default provided. INHERITABLE (same pointer)
    std::shared_ptr<Config> config_formatter_{new ConfigINI()};

    ///@}

    /// Special private constructor for subcommand
    App(std::string description, std::string app_name, App *parent)
        : name_(std::move(app_name)), description_(std::move(description)), parent_(parent) {
        // Inherit if not from a nullptr
        if(parent_ != nullptr) {
            if(parent_->help_ptr_ != nullptr)
                set_help_flag(parent_->help_ptr_->get_name(false, true), parent_->help_ptr_->get_description());
            if(parent_->help_all_ptr_ != nullptr)
                set_help_all_flag(parent_->help_all_ptr_->get_name(false, true),
                                  parent_->help_all_ptr_->get_description());

            /// OptionDefaults
            option_defaults_ = parent_->option_defaults_;

            // INHERITABLE
            failure_message_ = parent_->failure_message_;
            allow_extras_ = parent_->allow_extras_;
            allow_config_extras_ = parent_->allow_config_extras_;
            prefix_command_ = parent_->prefix_command_;
            ignore_case_ = parent_->ignore_case_;
            ignore_underscore_ = parent_->ignore_underscore_;
            fallthrough_ = parent_->fallthrough_;
            allow_windows_style_options_ = parent_->allow_windows_style_options_;
            group_ = parent_->group_;
            footer_ = parent_->footer_;
            formatter_ = parent_->formatter_;
            config_formatter_ = parent_->config_formatter_;
            require_subcommand_max_ = parent_->require_subcommand_max_;
        }
    }

  public:
    /// @name Basic
    ///@{

    /// Create a new program. Pass in the same arguments as main(), along with a help string.
    explicit App(std::string description = "", std::string app_name = "") : App(description, app_name, nullptr) {
        set_help_flag("-h,--help", "Print this help message and exit");
    }

    /// virtual destructor
    virtual ~App() = default;

    /// Set a callback for the end of parsing.
    ///
    /// Due to a bug in c++11,
    /// it is not possible to overload on std::function (fixed in c++14
    /// and backported to c++11 on newer compilers). Use capture by reference
    /// to get a pointer to App if needed.
    App *callback(std::function<void()> app_callback) {
        callback_ = std::move(app_callback);
        return this;
    }

    /// Set a name for the app (empty will use parser to set the name)
    App *name(std::string app_name = "") {
        name_ = app_name;
        has_automatic_name_ = false;
        return this;
    }

    /// Remove the error when extras are left over on the command line.
    App *allow_extras(bool allow = true) {
        allow_extras_ = allow;
        return this;
    }

    /// Remove the error when extras are left over on the command line.
    /// Will also call App::allow_extras().
    App *allow_config_extras(bool allow = true) {
        allow_extras(allow);
        allow_config_extras_ = allow;
        return this;
    }

    /// Do not parse anything after the first unrecognized option and return
    App *prefix_command(bool allow = true) {
        prefix_command_ = allow;
        return this;
    }

    /// Ignore case. Subcommands inherit value.
    App *ignore_case(bool value = true) {
        ignore_case_ = value;
        if(parent_ != nullptr) {
            for(const auto &subc : parent_->subcommands_) {
                if(subc.get() != this && (this->check_name(subc->name_) || subc->check_name(this->name_)))
                    throw OptionAlreadyAdded(subc->name_);
            }
        }
        return this;
    }

    /// Allow windows style options, such as `/opt`. First matching short or long name used. Subcommands inherit value.
    App *allow_windows_style_options(bool value = true) {
        allow_windows_style_options_ = value;
        return this;
    }

    /// specify that the positional arguments are only at the end of the sequence. Subcommands DO NOT inherit this value
    App *positionals_at_end(bool value = true) {
        positionals_at_end_ = value;
        return this;
    }

    /// Ignore underscore. Subcommands inherit value.
    App *ignore_underscore(bool value = true) {
        ignore_underscore_ = value;
        if(parent_ != nullptr) {
            for(const auto &subc : parent_->subcommands_) {
                if(subc.get() != this && (this->check_name(subc->name_) || subc->check_name(this->name_)))
                    throw OptionAlreadyAdded(subc->name_);
            }
        }
        return this;
    }

    /// Set the help formatter
    App *formatter(std::shared_ptr<FormatterBase> fmt) {
        formatter_ = fmt;
        return this;
    }

    /// Set the help formatter
    App *formatter_fn(std::function<std::string(const App *, std::string, AppFormatMode)> fmt) {
        formatter_ = std::make_shared<FormatterLambda>(fmt);
        return this;
    }

    /// Set the config formatter
    App *config_formatter(std::shared_ptr<Config> fmt) {
        config_formatter_ = fmt;
        return this;
    }

    /// Check to see if this subcommand was parsed, true only if received on command line.
    bool parsed() const { return parsed_ > 0; }

    /// Get the OptionDefault object, to set option defaults
    OptionDefaults *option_defaults() { return &option_defaults_; }

    ///@}
    /// @name Adding options
    ///@{

    /// Add an option, will automatically understand the type for common types.
    ///
    /// To use, create a variable with the expected type, and pass it in after the name.
    /// After start is called, you can use count to see if the value was passed, and
    /// the value will be initialized properly. Numbers, vectors, and strings are supported.
    ///
    /// ->required(), ->default, and the validators are options,
    /// The positional options take an optional number of arguments.
    ///
    /// For example,
    ///
    ///     std::string filename;
    ///     program.add_option("filename", filename, "description of filename");
    ///
    Option *add_option(std::string option_name,
                       callback_t option_callback,
                       std::string option_description = "",
                       bool defaulted = false) {
        Option myopt{option_name, option_description, option_callback, defaulted, this};

        if(std::find_if(std::begin(options_), std::end(options_), [&myopt](const Option_p &v) {
               return *v == myopt;
           }) == std::end(options_)) {
            options_.emplace_back();
            Option_p &option = options_.back();
            option.reset(new Option(option_name, option_description, option_callback, defaulted, this));
            option_defaults_.copy_to(option.get());
            return option.get();
        } else
            throw OptionAlreadyAdded(myopt.get_name());
    }

    /// Add option for non-vectors (duplicate copy needed without defaulted to avoid `iostream << value`)
    template <typename T, enable_if_t<!is_vector<T>::value, detail::enabler> = detail::dummy>
    Option *add_option(std::string option_name,
                       T &variable, ///< The variable to set
                       std::string option_description = "") {

        CLI::callback_t fun = [&variable](CLI::results_t res) { return detail::lexical_cast(res[0], variable); };

        Option *opt = add_option(option_name, fun, option_description, false);
        opt->type_name(detail::type_name<T>());
        return opt;
    }

    /// Add option for a callback of a specific type
    template <typename T, enable_if_t<!is_vector<T>::value, detail::enabler> = detail::dummy>
    Option *add_option_function(std::string option_name,
                                const std::function<bool(const T &)> &func, ///< the callback to execute
                                std::string option_description = "") {

        CLI::callback_t fun = [func](CLI::results_t res) {
            T variable;
            bool result = detail::lexical_cast(res[0], variable);
            if(result) {
                return func(variable);
            }
            return result;
        };

        Option *opt = add_option(option_name, std::move(fun), option_description, false);
        opt->type_name(detail::type_name<T>());
        return opt;
    }
    /// add option with no description or variable assignment
    Option *add_option(std::string option_name) {
        return add_option(option_name, CLI::callback_t(), std::string{}, false);
    }

    /// add option with description but with no variable assignment or callback
    template <typename T,
              enable_if_t<std::is_const<T>::value && std::is_constructible<std::string, T>::value, detail::enabler> =
                  detail::dummy>
    Option *add_option(std::string option_name, T &option_description) {
        return add_option(option_name, CLI::callback_t(), option_description, false);
    }

    /// Add option for non-vectors with a default print
    template <typename T,
              enable_if_t<!is_vector<T>::value && !std::is_const<T>::value, detail::enabler> = detail::dummy>
    Option *add_option(std::string option_name,
                       T &variable, ///< The variable to set
                       std::string option_description,
                       bool defaulted) {

        CLI::callback_t fun = [&variable](CLI::results_t res) { return detail::lexical_cast(res[0], variable); };

        Option *opt = add_option(option_name, fun, option_description, defaulted);
        opt->type_name(detail::type_name<T>());
        if(defaulted) {
            std::stringstream out;
            out << variable;
            opt->default_str(out.str());
        }
        return opt;
    }

    /// Add option for vectors (no default)
    template <typename T>
    Option *add_option(std::string option_name,
                       std::vector<T> &variable, ///< The variable vector to set
                       std::string option_description = "",
                       char delimiter = '\0') {

        CLI::callback_t fun = [&variable, delimiter](CLI::results_t res) {
            bool retval = true;
            variable.clear();
            for(const auto &elem : res) {
                if((delimiter != '\0') && (elem.find_first_of(delimiter) != std::string::npos)) {
                    for(const auto &var : CLI::detail::split(elem, delimiter)) {
                        if(!var.empty()) {
                            variable.emplace_back();
                            retval &= detail::lexical_cast(var, variable.back());
                        }
                    }
                } else {
                    variable.emplace_back();
                    retval &= detail::lexical_cast(elem, variable.back());
                }
            }
            return (!variable.empty()) && retval;
        };

        Option *opt = add_option(option_name, fun, option_description, false);
        opt->type_name(detail::type_name<T>())->type_size(-1);
        return opt;
    }

    /// Add option for vectors
    template <typename T>
    Option *add_option(std::string option_name,
                       std::vector<T> &variable, ///< The variable vector to set
                       std::string option_description,
                       bool defaulted,
                       char delimiter = '\0') {

        CLI::callback_t fun = [&variable, delimiter](CLI::results_t res) {
            bool retval = true;
            variable.clear();
            for(const auto &elem : res) {
                if((delimiter != '\0') && (elem.find_first_of(delimiter) != std::string::npos)) {
                    for(const auto &var : CLI::detail::split(elem, delimiter)) {
                        if(!var.empty()) {
                            variable.emplace_back();
                            retval &= detail::lexical_cast(var, variable.back());
                        }
                    }
                } else {
                    variable.emplace_back();
                    retval &= detail::lexical_cast(elem, variable.back());
                }
            }
            return (!variable.empty()) && retval;
        };

        Option *opt = add_option(option_name, fun, option_description, defaulted);
        opt->type_name(detail::type_name<T>())->type_size(-1);
        if(defaulted)
            opt->default_str("[" + detail::join(variable) + "]");
        return opt;
    }

    /// Add option for a vector callback of a specific type
    template <typename T, enable_if_t<is_vector<T>::value, detail::enabler> = detail::dummy>
    Option *add_option_function(std::string option_name,
                                const std::function<bool(const T &)> &func, ///< the callback to execute
                                std::string option_description = "",
                                char delimiter = '\0') {

        CLI::callback_t fun = [func, delimiter](CLI::results_t res) {
            T values;
            bool retval = true;
            values.reserve(res.size());
            for(const auto &elem : res) {
                if((delimiter != '\0') && (elem.find_first_of(delimiter) != std::string::npos)) {
                    for(const auto &var : CLI::detail::split(elem, delimiter)) {
                        if(!var.empty()) {
                            values.emplace_back();
                            retval &= detail::lexical_cast(var, values.back());
                        }
                    }
                } else {
                    values.emplace_back();
                    retval &= detail::lexical_cast(elem, values.back());
                }
            }
            if(retval) {
                return func(values);
            }
            return retval;
        };

        Option *opt = add_option(option_name, std::move(fun), std::move(option_description), false);
        opt->type_name(detail::type_name<T>())->type_size(-1);
        return opt;
    }

    /// Set a help flag, replace the existing one if present
    Option *set_help_flag(std::string flag_name = "", const std::string &flag_description = "") {
        // take flag_description by const reference otherwise add_flag tries to assign to flag_description
        if(help_ptr_ != nullptr) {
            remove_option(help_ptr_);
            help_ptr_ = nullptr;
        }

        // Empty name will simply remove the help flag
        if(!flag_name.empty()) {
            help_ptr_ = add_flag(flag_name, flag_description);
            help_ptr_->configurable(false);
        }

        return help_ptr_;
    }

    /// Set a help all flag, replaced the existing one if present
    Option *set_help_all_flag(std::string help_name = "", const std::string &help_description = "") {
        // take flag_description by const reference otherwise add_flag tries to assign to flag_description
        if(help_all_ptr_ != nullptr) {
            remove_option(help_all_ptr_);
            help_all_ptr_ = nullptr;
        }

        // Empty name will simply remove the help all flag
        if(!help_name.empty()) {
            help_all_ptr_ = add_flag(help_name, help_description);
            help_all_ptr_->configurable(false);
        }

        return help_all_ptr_;
    }

  private:
    /// internal function for adding a flag
    Option *add_flag_internal(std::string &flag_name, CLI::callback_t &fun, std::string &flag_description) {
        Option *opt;
        if(detail::has_default_flag_values(flag_name)) {
            auto flag_defaults = detail::get_default_flag_values(flag_name);
            detail::remove_default_flag_values(flag_name);
            opt = add_option(std::move(flag_name), std::move(fun), std::move(flag_description), false);
            for(const auto &fname : flag_defaults)
                opt->fnames_.push_back(fname.first);
            opt->default_flag_values_ = std::move(flag_defaults);
        } else {
            opt = add_option(std::move(flag_name), std::move(fun), std::move(flag_description), false);
        }
        if(opt->get_positional()) {
            auto pos_name = opt->get_name(true);
            remove_option(opt);
            throw IncorrectConstruction::PositionalFlag(pos_name);
        }

        opt->type_size(0);
        return opt;
    }

  public:
    /// add flag with no description or variable assignment
    Option *add_flag(std::string flag_name) {
        CLI::callback_t cback;
        std::string no_description;
        return add_flag_internal(flag_name, cback, no_description);
    }

    /// add flag with description but with no variable assignment or callback
    template <typename T,
              enable_if_t<std::is_const<T>::value && std::is_constructible<std::string, T>::value, detail::enabler> =
                  detail::dummy>
    Option *add_flag(std::string flag_name, T &flag_description) {
        std::string str{flag_description};
        CLI::callback_t cback;
        return add_flag_internal(flag_name, cback, str);
    }

    /// Add option for flag with integer result
    template <typename T,
              enable_if_t<std::is_integral<T>::value && !is_bool<T>::value, detail::enabler> = detail::dummy>
    Option *add_flag(std::string flag_name,
                     T &flag_count, ///< A variable holding the count
                     std::string flag_description = "") {
        flag_count = 0;
        CLI::callback_t fun = [&flag_count](CLI::results_t res) {
            try {
                detail::sum_flag_vector(res, flag_count);
            } catch(const std::invalid_argument &) {
                return false;
            }
            return true;
        };
        return add_flag_internal(flag_name, fun, flag_description);
    }

    /// Other type version - defaults to allowing multiple passings, but can be forced to one if
    /// `multi_option_policy(CLI::MultiOptionPolicy::Throw)` is used.
    template <typename T,
              enable_if_t<!is_vector<T>::value && !std::is_const<T>::value &&
                              (!std::is_integral<T>::value || is_bool<T>::value) &&
                              !std::is_constructible<std::function<void(int)>, T>::value,
                          detail::enabler> = detail::dummy>
    Option *add_flag(std::string flag_name,
                     T &flag_result, ///< A variable holding true if passed
                     std::string flag_description = "") {

        CLI::callback_t fun = [&flag_result](CLI::results_t res) {
            if(res.size() != 1) {
                return false;
            }
            return CLI::detail::lexical_cast(res[0], flag_result);
        };
        Option *opt = add_flag_internal(flag_name, fun, flag_description);
        opt->multi_option_policy(CLI::MultiOptionPolicy::TakeLast);
        return opt;
    }

    /// vector version to capture multiple flags
    /// `multi_option_policy(CLI::MultiOptionPolicy::Throw)` is used.
    template <typename T,
              enable_if_t<!std::is_assignable<std::function<void(int64_t)>, T>::value, detail::enabler> = detail::dummy>
    Option *add_flag(std::string flag_name,
                     std::vector<T> &flag_results, ///< A vector of values with the flag results
                     std::string flag_description = "") {
        CLI::callback_t fun = [&flag_results](CLI::results_t res) {
            bool retval = true;
            for(const auto &elem : res) {
                flag_results.emplace_back();
                retval &= detail::lexical_cast(elem, flag_results.back());
            }
            return retval;
        };
        return add_flag_internal(flag_name, fun, flag_description);
    }

    /// Add option for callback
    Option *add_flag_function(std::string flag_name,
                              std::function<void(int64_t)> function, ///< A function to call, void(int)
                              std::string flag_description = "") {

        CLI::callback_t fun = [function](CLI::results_t res) {
            int64_t flag_count = 0;
            detail::sum_flag_vector(res, flag_count);
            function(flag_count);
            return true;
        };
        return add_flag_internal(flag_name, fun, flag_description);
    }

#ifdef CLI11_CPP14
    /// Add option for callback (C++14 or better only)
    Option *add_flag(std::string flag_name,
                     std::function<void(int64_t)> function, ///< A function to call, void(int)
                     std::string flag_description = "") {
        return add_flag_function(std::move(flag_name), std::move(function), std::move(flag_description));
    }
#endif

    /// Add set of options (No default, temp reference, such as an inline set) DEPRECATED
    template <typename T>
    Option *add_set(std::string option_name,
                    T &member,           ///< The selected member of the set
                    std::set<T> options, ///< The set of possibilities
<<<<<<< HEAD
                    std::string option_description = "") {

        Option *opt = add_option(option_name, member, std::move(option_description));
=======
                    std::string description = "") {

        Option *opt = add_option(option_name, member, std::move(description));
>>>>>>> 5e0bb1c8
        opt->check(IsMember{options});
        return opt;
    }

<<<<<<< HEAD
    /// Add set of options (No default, set can be changed afterwards - do not destroy the set)
=======
    /// Add set of options (No default, set can be changed afterwords - do not destroy the set) DEPRECATED
>>>>>>> 5e0bb1c8
    template <typename T>
    Option *add_mutable_set(std::string option_name,
                            T &member,                  ///< The selected member of the set
                            const std::set<T> &options, ///< The set of possibilities
<<<<<<< HEAD
                            std::string option_description = "") {

        Option *opt = add_option(option_name, member, std::move(option_description));
=======
                            std::string description = "") {

        Option *opt = add_option(option_name, member, std::move(description));
>>>>>>> 5e0bb1c8
        opt->check(IsMember{&options});
        return opt;
    }

    /// Add set of options (with default, static set, such as an inline set) DEPRECATED
    template <typename T>
    Option *add_set(std::string option_name,
                    T &member,           ///< The selected member of the set
                    std::set<T> options, ///< The set of possibilities
                    std::string option_description,
                    bool defaulted) {

<<<<<<< HEAD
        Option *opt = add_option(option_name, member, std::move(option_description), defaulted);
=======
        Option *opt = add_option(option_name, member, std::move(description), defaulted);
>>>>>>> 5e0bb1c8
        opt->check(IsMember{options});
        return opt;
    }

    /// Add set of options (with default, set can be changed afterwards - do not destroy the set) DEPRECATED
    template <typename T>
    Option *add_mutable_set(std::string option_name,
                            T &member,                  ///< The selected member of the set
                            const std::set<T> &options, ///< The set of possibilities
                            std::string option_description,
                            bool defaulted) {

<<<<<<< HEAD
        Option *opt = add_option(option_name, member, std::move(option_description), defaulted);
=======
        Option *opt = add_option(option_name, member, std::move(description), defaulted);
>>>>>>> 5e0bb1c8
        opt->check(IsMember{&options});
        return opt;
    }

    /// Add set of options, string only, ignore case (no default, static set) DEPRECATED
    CLI11_DEPRECATED("Use ->check(CLI::IsMember(..., CLI::ignore_case)) instead")
    Option *add_set_ignore_case(std::string option_name,
                                std::string &member,           ///< The selected member of the set
                                std::set<std::string> options, ///< The set of possibilities
<<<<<<< HEAD
                                std::string option_description = "") {

        Option *opt = add_option(option_name, member, std::move(option_description));
=======
                                std::string description = "") {

        Option *opt = add_option(option_name, member, std::move(description));
>>>>>>> 5e0bb1c8
        opt->check(IsMember{options, CLI::ignore_case});
        return opt;
    }

    /// Add set of options, string only, ignore case (no default, set can be changed afterwards - do not destroy the
    /// set) DEPRECATED
    CLI11_DEPRECATED("Use ->check(CLI::IsMember(..., CLI::ignore_case)) with a (shared) pointer instead")
    Option *add_mutable_set_ignore_case(std::string option_name,
                                        std::string &member,                  ///< The selected member of the set
                                        const std::set<std::string> &options, ///< The set of possibilities
<<<<<<< HEAD
                                        std::string option_description = "") {

        Option *opt = add_option(option_name, member, std::move(option_description));
=======
                                        std::string description = "") {

        Option *opt = add_option(option_name, member, std::move(description));
>>>>>>> 5e0bb1c8
        opt->check(IsMember{&options, CLI::ignore_case});
        return opt;
    }

    /// Add set of options, string only, ignore case (default, static set) DEPRECATED
    CLI11_DEPRECATED("Use ->check(CLI::IsMember(..., CLI::ignore_case)) instead")
    Option *add_set_ignore_case(std::string option_name,
                                std::string &member,           ///< The selected member of the set
                                std::set<std::string> options, ///< The set of possibilities
                                std::string option_description,
                                bool defaulted) {

<<<<<<< HEAD
        Option *opt = add_option(option_name, member, std::move(option_description), defaulted);
=======
        Option *opt = add_option(option_name, member, std::move(description), defaulted);
>>>>>>> 5e0bb1c8
        opt->check(IsMember{options, CLI::ignore_case});
        return opt;
    }

    /// Add set of options, string only, ignore case (default, set can be changed afterwards - do not destroy the set)
    /// DEPRECATED
    CLI11_DEPRECATED("Use ->check(CLI::IsMember(...)) with a (shared) pointer instead")
    Option *add_mutable_set_ignore_case(std::string option_name,
                                        std::string &member,                  ///< The selected member of the set
                                        const std::set<std::string> &options, ///< The set of possibilities
                                        std::string option_description,
                                        bool defaulted) {

<<<<<<< HEAD
        Option *opt = add_option(option_name, member, std::move(option_description), defaulted);
=======
        Option *opt = add_option(option_name, member, std::move(description), defaulted);
>>>>>>> 5e0bb1c8
        opt->check(IsMember{&options, CLI::ignore_case});
        return opt;
    }

    /// Add set of options, string only, ignore underscore (no default, static set) DEPRECATED
    CLI11_DEPRECATED("Use ->check(CLI::IsMember(..., CLI::ignore_underscore)) instead")
    Option *add_set_ignore_underscore(std::string option_name,
                                      std::string &member,           ///< The selected member of the set
                                      std::set<std::string> options, ///< The set of possibilities
<<<<<<< HEAD
                                      std::string option_description = "") {

        Option *opt = add_option(option_name, member, std::move(option_description));
=======
                                      std::string description = "") {

        Option *opt = add_option(option_name, member, std::move(description));
>>>>>>> 5e0bb1c8
        opt->check(IsMember{options, CLI::ignore_underscore});
        return opt;
    }

    /// Add set of options, string only, ignore underscore (no default, set can be changed afterwards - do not destroy
    /// the set) DEPRECATED
    CLI11_DEPRECATED("Use ->check(CLI::IsMember(..., CLI::ignore_underscore)) with a (shared) pointer instead")
    Option *add_mutable_set_ignore_underscore(std::string option_name,
                                              std::string &member,                  ///< The selected member of the set
                                              const std::set<std::string> &options, ///< The set of possibilities
<<<<<<< HEAD
                                              std::string option_description = "") {

        Option *opt = add_option(option_name, member, std::move(option_description));
=======
                                              std::string description = "") {

        Option *opt = add_option(option_name, member, std::move(description));
>>>>>>> 5e0bb1c8
        opt->check(IsMember{options, CLI::ignore_underscore});
        return opt;
    }

    /// Add set of options, string only, ignore underscore (default, static set) DEPRECATED
    CLI11_DEPRECATED("Use ->check(CLI::IsMember(..., CLI::ignore_underscore)) instead")
    Option *add_set_ignore_underscore(std::string option_name,
                                      std::string &member,           ///< The selected member of the set
                                      std::set<std::string> options, ///< The set of possibilities
                                      std::string option_description,
                                      bool defaulted) {

<<<<<<< HEAD
        Option *opt = add_option(option_name, member, std::move(option_description), defaulted);
=======
        Option *opt = add_option(option_name, member, std::move(description), defaulted);
>>>>>>> 5e0bb1c8
        opt->check(IsMember{options, CLI::ignore_underscore});
        return opt;
    }

    /// Add set of options, string only, ignore underscore (default, set can be changed afterwards - do not destroy the
    /// set) DEPRECATED
    CLI11_DEPRECATED("Use ->check(CLI::IsMember(..., CLI::ignore_underscore)) with a (shared) pointer instead")
    Option *add_mutable_set_ignore_underscore(std::string option_name,
                                              std::string &member,                  ///< The selected member of the set
                                              const std::set<std::string> &options, ///< The set of possibilities
                                              std::string option_description,
                                              bool defaulted) {

<<<<<<< HEAD
        Option *opt = add_option(option_name, member, std::move(option_description), defaulted);
=======
        Option *opt = add_option(option_name, member, std::move(description), defaulted);
>>>>>>> 5e0bb1c8
        opt->check(IsMember{&options, CLI::ignore_underscore});
        return opt;
    }

    /// Add set of options, string only, ignore underscore and case (no default, static set) DEPRECATED
    CLI11_DEPRECATED("Use ->check(CLI::IsMember(..., CLI::ignore_case, CLI::ignore_underscore)) instead")
    Option *add_set_ignore_case_underscore(std::string option_name,
                                           std::string &member,           ///< The selected member of the set
                                           std::set<std::string> options, ///< The set of possibilities
<<<<<<< HEAD
                                           std::string option_description = "") {

        Option *opt = add_option(option_name, member, std::move(option_description));
=======
                                           std::string description = "") {

        Option *opt = add_option(option_name, member, std::move(description));
>>>>>>> 5e0bb1c8
        opt->check(IsMember{options, CLI::ignore_underscore, CLI::ignore_case});
        return opt;
    }

    /// Add set of options, string only, ignore underscore and case (no default, set can be changed afterwards - do not
    /// destroy the set) DEPRECATED
    CLI11_DEPRECATED(
        "Use ->check(CLI::IsMember(..., CLI::ignore_case, CLI::ignore_underscore)) with a (shared) pointer instead")
    Option *add_mutable_set_ignore_case_underscore(std::string option_name,
                                                   std::string &member, ///< The selected member of the set
                                                   const std::set<std::string> &options, ///< The set of possibilities
<<<<<<< HEAD
                                                   std::string option_description = "") {

        Option *opt = add_option(option_name, member, std::move(option_description));
=======
                                                   std::string description = "") {

        Option *opt = add_option(option_name, member, std::move(description));
>>>>>>> 5e0bb1c8
        opt->check(IsMember{&options, CLI::ignore_underscore, CLI::ignore_case});
        return opt;
    }

    /// Add set of options, string only, ignore underscore and case (default, static set) DEPRECATED
    CLI11_DEPRECATED("Use ->check(CLI::IsMember(..., CLI::ignore_case, CLI::ignore_underscore)) instead")
    Option *add_set_ignore_case_underscore(std::string option_name,
                                           std::string &member,           ///< The selected member of the set
                                           std::set<std::string> options, ///< The set of possibilities
                                           std::string option_description,
                                           bool defaulted) {

<<<<<<< HEAD
        Option *opt = add_option(option_name, member, std::move(option_description), defaulted);
=======
        Option *opt = add_option(option_name, member, std::move(description), defaulted);
>>>>>>> 5e0bb1c8
        opt->check(IsMember{options, CLI::ignore_underscore, CLI::ignore_case});
        return opt;
    }

    /// Add set of options, string only, ignore underscore and case (default, set can be changed afterwards - do not
    /// destroy the set) DEPRECATED
    CLI11_DEPRECATED(
        "Use ->check(CLI::IsMember(..., CLI::ignore_case, CLI::ignore_underscore)) with a (shared) pointer instead")
    Option *add_mutable_set_ignore_case_underscore(std::string option_name,
                                                   std::string &member, ///< The selected member of the set
                                                   const std::set<std::string> &options, ///< The set of possibilities
                                                   std::string option_description,
                                                   bool defaulted) {

<<<<<<< HEAD
        Option *opt = add_option(option_name, member, std::move(option_description), defaulted);
=======
        Option *opt = add_option(option_name, member, std::move(description), defaulted);
>>>>>>> 5e0bb1c8
        opt->check(IsMember{&options, CLI::ignore_underscore, CLI::ignore_case});
        return opt;
    }

    /// Add a complex number
    template <typename T>
    Option *add_complex(std::string option_name,
                        T &variable,
                        std::string option_description = "",
                        bool defaulted = false,
                        std::string label = "COMPLEX") {

        std::string simple_name = CLI::detail::split(option_name, ',').at(0);
        CLI::callback_t fun = [&variable, simple_name, label](results_t res) {
            if(res[1].back() == 'i')
                res[1].pop_back();
            double x, y;
            bool worked = detail::lexical_cast(res[0], x) && detail::lexical_cast(res[1], y);
            if(worked)
                variable = T(x, y);
            return worked;
        };

        CLI::Option *opt = add_option(option_name, std::move(fun), std::move(option_description), defaulted);
        opt->type_name(label)->type_size(2);
        if(defaulted) {
            std::stringstream out;
            out << variable;
            opt->default_str(out.str());
        }
        return opt;
    }

    /// Set a configuration ini file option, or clear it if no name passed
    Option *set_config(std::string option_name = "",
                       std::string default_filename = "",
                       std::string help_message = "Read an ini file",
                       bool required = false) {

        // Remove existing config if present
        if(config_ptr_ != nullptr)
            remove_option(config_ptr_);

        // Only add config if option passed
        if(!option_name.empty()) {
            config_name_ = default_filename;
            config_required_ = required;
            config_ptr_ = add_option(option_name, config_name_, help_message, !default_filename.empty());
            config_ptr_->configurable(false);
        }

        return config_ptr_;
    }

    /// Removes an option from the App. Takes an option pointer. Returns true if found and removed.
    bool remove_option(Option *opt) {
        // Make sure no links exist
        for(Option_p &op : options_) {
            op->remove_needs(opt);
            op->remove_excludes(opt);
        }

        if(help_ptr_ == opt)
            help_ptr_ = nullptr;
        if(help_all_ptr_ == opt)
            help_all_ptr_ = nullptr;

        auto iterator =
            std::find_if(std::begin(options_), std::end(options_), [opt](const Option_p &v) { return v.get() == opt; });
        if(iterator != std::end(options_)) {
            options_.erase(iterator);
            return true;
        }
        return false;
    }

    ///@}
    /// @name Subcommmands
    ///@{

    /// Add a subcommand. Inherits INHERITABLE and OptionDefaults, and help flag
    App *add_subcommand(std::string subcommand_name = "", std::string subcommand_description = "") {
        CLI::App_p subcom = std::shared_ptr<App>(new App(std::move(subcommand_description), subcommand_name, this));
        return add_subcommand(std::move(subcom));
    }

    /// Add a previously created app as a subcommand
    App *add_subcommand(CLI::App_p subcom) {
        if(!subcom)
            throw IncorrectConstruction("passed App is not valid");
        if(!subcom->name_.empty()) {
            for(const auto &subc : subcommands_)
                if(subc->check_name(subcom->name_) || subcom->check_name(subc->name_))
                    throw OptionAlreadyAdded(subc->name_);
        }
        subcom->parent_ = this;
        subcommands_.push_back(std::move(subcom));
        return subcommands_.back().get();
    }
    /// Check to see if a subcommand is part of this command (doesn't have to be in command line)
    /// returns the first subcommand if passed a nullptr
    App *get_subcommand(App *subcom) const {
        if(subcom == nullptr)
            throw OptionNotFound("nullptr passed");
        for(const App_p &subcomptr : subcommands_)
            if(subcomptr.get() == subcom)
                return subcom;
        throw OptionNotFound(subcom->get_name());
    }

    /// Check to see if a subcommand is part of this command (text version)
    App *get_subcommand(std::string subcom) const {
        for(const App_p &subcomptr : subcommands_)
            if(subcomptr->check_name(subcom))
                return subcomptr.get();
        throw OptionNotFound(subcom);
    }
    /// Get a pointer to subcommand by index
    App *get_subcommand(int index = 0) const {
        if((index >= 0) && (index < static_cast<int>(subcommands_.size())))
            return subcommands_[index].get();
        throw OptionNotFound(std::to_string(index));
    }

    /// Check to see if a subcommand is part of this command and get a shared_ptr to it
    CLI::App_p get_subcommand_ptr(App *subcom) const {
        if(subcom == nullptr)
            throw OptionNotFound("nullptr passed");
        for(const App_p &subcomptr : subcommands_)
            if(subcomptr.get() == subcom)
                return subcomptr;
        throw OptionNotFound(subcom->get_name());
    }

    /// Check to see if a subcommand is part of this command (text version)
    CLI::App_p get_subcommand_ptr(std::string subcom) const {
        for(const App_p &subcomptr : subcommands_)
            if(subcomptr->check_name(subcom))
                return subcomptr;
        throw OptionNotFound(subcom);
    }

    /// Get an owning pointer to subcommand by index
    CLI::App_p get_subcommand_ptr(int index = 0) const {
        if((index >= 0) && (index < static_cast<int>(subcommands_.size())))
            return subcommands_[index];
        throw OptionNotFound(std::to_string(index));
    }

    /// No argument version of count counts the number of times this subcommand was
    /// passed in. The main app will return 1. Unnamed subcommands will also return 1 unless
    /// otherwise modified in a callback
    size_t count() const { return parsed_; }

    /// Changes the group membership
    App *group(std::string group_name) {
        group_ = group_name;
        return this;
    }

    /// The argumentless form of require subcommand requires 1 or more subcommands
    App *require_subcommand() {
        require_subcommand_min_ = 1;
        require_subcommand_max_ = 0;
        return this;
    }

    /// Require a subcommand to be given (does not affect help call)
    /// The number required can be given. Negative values indicate maximum
    /// number allowed (0 for any number). Max number inheritable.
    App *require_subcommand(int value) {
        if(value < 0) {
            require_subcommand_min_ = 0;
            require_subcommand_max_ = static_cast<size_t>(-value);
        } else {
            require_subcommand_min_ = static_cast<size_t>(value);
            require_subcommand_max_ = static_cast<size_t>(value);
        }
        return this;
    }

    /// Explicitly control the number of subcommands required. Setting 0
    /// for the max means unlimited number allowed. Max number inheritable.
    App *require_subcommand(size_t min, size_t max) {
        require_subcommand_min_ = min;
        require_subcommand_max_ = max;
        return this;
    }

    /// Stop subcommand fallthrough, so that parent commands cannot collect commands after subcommand.
    /// Default from parent, usually set on parent.
    App *fallthrough(bool value = true) {
        fallthrough_ = value;
        return this;
    }

    /// Check to see if this subcommand was parsed, true only if received on command line.
    /// This allows the subcommand to be directly checked.
    operator bool() const { return parsed_ > 0; }

    ///@}
    /// @name Extras for subclassing
    ///@{

    /// This allows subclasses to inject code before callbacks but after parse.
    ///
    /// This does not run if any errors or help is thrown.
    virtual void pre_callback() {}

    ///@}
    /// @name Parsing
    ///@{
    //
    /// Reset the parsed data
    void clear() {

        parsed_ = 0;
        missing_.clear();
        parsed_subcommands_.clear();
        for(const Option_p &opt : options_) {
            opt->clear();
        }
        for(const App_p &app : subcommands_) {
            app->clear();
        }
    }

    /// Parses the command line - throws errors.
    /// This must be called after the options are in but before the rest of the program.
    void parse(int argc, const char *const *argv) {
        // If the name is not set, read from command line
        if((name_.empty()) || (has_automatic_name_)) {
            has_automatic_name_ = true;
            name_ = argv[0];
        }

        std::vector<std::string> args;
        for(int i = argc - 1; i > 0; i--)
            args.emplace_back(argv[i]);
        parse(args);
    }

    /// Parse a single string as if it contained command line arguments.
    /// This function splits the string into arguments then calls parse(std::vector<std::string> &)
    /// the function takes an optional boolean argument specifying if the programName is included in the string to
    /// process
    void parse(std::string commandline, bool program_name_included = false) {

        if(program_name_included) {
            auto nstr = detail::split_program_name(commandline);
            if((name_.empty()) || (has_automatic_name_)) {
                has_automatic_name_ = true;
                name_ = nstr.first;
            }
            commandline = std::move(nstr.second);
        } else
            detail::trim(commandline);
        // the next section of code is to deal with quoted arguments after an '=' or ':' for windows like operations
        if(!commandline.empty()) {
            commandline = detail::find_and_modify(commandline, "=", detail::escape_detect);
            if(allow_windows_style_options_)
                commandline = detail::find_and_modify(commandline, ":", detail::escape_detect);
        }

        auto args = detail::split_up(std::move(commandline));
        // remove all empty strings
        args.erase(std::remove(args.begin(), args.end(), std::string{}), args.end());
        std::reverse(args.begin(), args.end());

        parse(args);
    }

    /// The real work is done here. Expects a reversed vector.
    /// Changes the vector to the remaining options.
    void parse(std::vector<std::string> &args) {
        // Clear if parsed
        if(parsed_ > 0)
            clear();

        // parsed_ is incremented in commands/subcommands,
        // but placed here to make sure this is cleared when
        // running parse after an error is thrown, even by _validate or _configure.
        parsed_ = 1;
        _validate();
        _configure();
        // set the parent as nullptr as this object should be the top now
        parent_ = nullptr;
        parsed_ = 0;

        _parse(args);
        run_callback();
    }

    /// Provide a function to print a help message. The function gets access to the App pointer and error.
    void failure_message(std::function<std::string(const App *, const Error &e)> function) {
        failure_message_ = function;
    }

    /// Print a nice error message and return the exit code
    int exit(const Error &e, std::ostream &out = std::cout, std::ostream &err = std::cerr) const {

        /// Avoid printing anything if this is a CLI::RuntimeError
        if(dynamic_cast<const CLI::RuntimeError *>(&e) != nullptr)
            return e.get_exit_code();

        if(dynamic_cast<const CLI::CallForHelp *>(&e) != nullptr) {
            out << help();
            return e.get_exit_code();
        }

        if(dynamic_cast<const CLI::CallForAllHelp *>(&e) != nullptr) {
            out << help("", AppFormatMode::All);
            return e.get_exit_code();
        }

        if(e.get_exit_code() != static_cast<int>(ExitCodes::Success)) {
            if(failure_message_)
                err << failure_message_(this, e) << std::flush;
        }

        return e.get_exit_code();
    }

    ///@}
    /// @name Post parsing
    ///@{

    /// Counts the number of times the given option was passed.
    size_t count(std::string option_name) const {
        for(const Option_p &opt : options_) {
            if(opt->check_name(option_name)) {
                return opt->count();
            }
        }
        throw OptionNotFound(option_name);
    }

    /// Get a subcommand pointer list to the currently selected subcommands (after parsing by by default, in command
    /// line order; use parsed = false to get the original definition list.)
    std::vector<App *> get_subcommands() const { return parsed_subcommands_; }

    /// Get a filtered subcommand pointer list from the original definition list. An empty function will provide all
    /// subcommands (const)
    std::vector<const App *> get_subcommands(const std::function<bool(const App *)> &filter) const {
        std::vector<const App *> subcomms(subcommands_.size());
        std::transform(std::begin(subcommands_), std::end(subcommands_), std::begin(subcomms), [](const App_p &v) {
            return v.get();
        });

        if(filter) {
            subcomms.erase(std::remove_if(std::begin(subcomms),
                                          std::end(subcomms),
                                          [&filter](const App *app) { return !filter(app); }),
                           std::end(subcomms));
        }

        return subcomms;
    }

    /// Get a filtered subcommand pointer list from the original definition list. An empty function will provide all
    /// subcommands
    std::vector<App *> get_subcommands(const std::function<bool(App *)> &filter) {
        std::vector<App *> subcomms(subcommands_.size());
        std::transform(std::begin(subcommands_), std::end(subcommands_), std::begin(subcomms), [](const App_p &v) {
            return v.get();
        });

        if(filter) {
            subcomms.erase(
                std::remove_if(std::begin(subcomms), std::end(subcomms), [&filter](App *app) { return !filter(app); }),
                std::end(subcomms));
        }

        return subcomms;
    }

    /// Check to see if given subcommand was selected
    bool got_subcommand(App *subcom) const {
        // get subcom needed to verify that this was a real subcommand
        return get_subcommand(subcom)->parsed_ > 0;
    }

    /// Check with name instead of pointer to see if subcommand was selected
    bool got_subcommand(std::string subcommand_name) const { return get_subcommand(subcommand_name)->parsed_ > 0; }

    ///@}
    /// @name Help
    ///@{

    /// Set footer.
    App *footer(std::string footer_string) {
        footer_ = std::move(footer_string);
        return this;
    }

    /// Produce a string that could be read in as a config of the current values of the App. Set default_also to
    /// include default arguments. Prefix will add a string to the beginning of each option.
    std::string config_to_str(bool default_also = false, bool write_description = false) const {
        return config_formatter_->to_config(this, default_also, write_description, "");
    }

    /// Makes a help message, using the currently configured formatter
    /// Will only do one subcommand at a time
    std::string help(std::string prev = "", AppFormatMode mode = AppFormatMode::Normal) const {
        if(prev.empty())
            prev = get_name();
        else
            prev += " " + get_name();

        // Delegate to subcommand if needed
        auto selected_subcommands = get_subcommands();
        if(!selected_subcommands.empty())
            return selected_subcommands.at(0)->help(prev, mode);
        else
            return formatter_->make_help(this, prev, mode);
    }

    ///@}
    /// @name Getters
    ///@{

    /// Access the formatter
    std::shared_ptr<FormatterBase> get_formatter() const { return formatter_; }

    /// Access the config formatter
    std::shared_ptr<Config> get_config_formatter() const { return config_formatter_; }

    /// Get the app or subcommand description
    std::string get_description() const { return description_; }

    /// Set the description of the app
    App *description(std::string app_description) {
        description_ = std::move(app_description);
        return this;
    }

    /// Get the list of options (user facing function, so returns raw pointers), has optional filter function
    std::vector<const Option *> get_options(const std::function<bool(const Option *)> filter = {}) const {
        std::vector<const Option *> options(options_.size());
        std::transform(std::begin(options_), std::end(options_), std::begin(options), [](const Option_p &val) {
            return val.get();
        });

        if(filter) {
            options.erase(std::remove_if(std::begin(options),
                                         std::end(options),
                                         [&filter](const Option *opt) { return !filter(opt); }),
                          std::end(options));
        }

        return options;
    }

    /// Get an option by name
    const Option *get_option(std::string option_name) const {
        for(const Option_p &opt : options_) {
            if(opt->check_name(option_name)) {
                return opt.get();
            }
        }
        throw OptionNotFound(option_name);
    }

    /// shortcut bracket operator for getting results
    const Option *operator[](std::string option_name) const { return get_option(option_name); }
    /// shortcut bracket operator for getting results overload for const char *
    const Option *operator[](const char *option_name) const { return get_option(option_name); }
    /// Get an option by name (non-const version)
    Option *get_option(std::string option_name) {
        for(Option_p &opt : options_) {
            if(opt->check_name(option_name)) {
                return opt.get();
            }
        }
        throw OptionNotFound(option_name);
    }

    /// Get an option by name (non-const version)
    Option *get_option_no_throw(std::string option_name) noexcept {
        for(Option_p &opt : options_) {
            if(opt->check_name(option_name)) {
                return opt.get();
            }
        }
        return nullptr;
    }

    /// Check the status of ignore_case
    bool get_ignore_case() const { return ignore_case_; }

    /// Check the status of ignore_underscore
    bool get_ignore_underscore() const { return ignore_underscore_; }

    /// Check the status of fallthrough
    bool get_fallthrough() const { return fallthrough_; }

    /// Check the status of the allow windows style options
    bool get_allow_windows_style_options() const { return allow_windows_style_options_; }

    /// Check the status of the allow windows style options
    bool get_positionals_at_end() const { return positionals_at_end_; }

    /// Get the group of this subcommand
    const std::string &get_group() const { return group_; }

    /// Get footer.
    std::string get_footer() const { return footer_; }

    /// Get the required min subcommand value
    size_t get_require_subcommand_min() const { return require_subcommand_min_; }

    /// Get the required max subcommand value
    size_t get_require_subcommand_max() const { return require_subcommand_max_; }

    /// Get the prefix command status
    bool get_prefix_command() const { return prefix_command_; }

    /// Get the status of allow extras
    bool get_allow_extras() const { return allow_extras_; }

    /// Get the status of allow extras
    bool get_allow_config_extras() const { return allow_config_extras_; }

    /// Get a pointer to the help flag.
    Option *get_help_ptr() { return help_ptr_; }

    /// Get a pointer to the help flag. (const)
    const Option *get_help_ptr() const { return help_ptr_; }

    /// Get a pointer to the help all flag. (const)
    const Option *get_help_all_ptr() const { return help_all_ptr_; }

    /// Get a pointer to the config option.
    Option *get_config_ptr() { return config_ptr_; }

    /// Get a pointer to the config option. (const)
    const Option *get_config_ptr() const { return config_ptr_; }

    /// Get the parent of this subcommand (or nullptr if master app)
    App *get_parent() { return parent_; }

    /// Get the parent of this subcommand (or nullptr if master app) (const version)
    const App *get_parent() const { return parent_; }

    /// Get the name of the current app
    std::string get_name() const { return name_; }

    /// Check the name, case insensitive and underscore insensitive if set
    bool check_name(std::string name_to_check) const {
        std::string local_name = name_;
        if(ignore_underscore_) {
            local_name = detail::remove_underscore(name_);
            name_to_check = detail::remove_underscore(name_to_check);
        }
        if(ignore_case_) {
            local_name = detail::to_lower(name_);
            name_to_check = detail::to_lower(name_to_check);
        }

        return local_name == name_to_check;
    }

    /// Get the groups available directly from this option (in order)
    std::vector<std::string> get_groups() const {
        std::vector<std::string> groups;

        for(const Option_p &opt : options_) {
            // Add group if it is not already in there
            if(std::find(groups.begin(), groups.end(), opt->get_group()) == groups.end()) {
                groups.push_back(opt->get_group());
            }
        }

        return groups;
    }

    /// This gets a vector of pointers with the original parse order
    const std::vector<Option *> &parse_order() const { return parse_order_; }

    /// This returns the missing options from the current subcommand
    std::vector<std::string> remaining(bool recurse = false) const {
        std::vector<std::string> miss_list;
        for(const std::pair<detail::Classifier, std::string> &miss : missing_) {
            miss_list.push_back(std::get<1>(miss));
        }

        // Recurse into subcommands
        if(recurse) {
            for(const App *sub : parsed_subcommands_) {
                std::vector<std::string> output = sub->remaining(recurse);
                std::copy(std::begin(output), std::end(output), std::back_inserter(miss_list));
            }
        }
        return miss_list;
    }

    /// This returns the number of remaining options, minus the -- separator
    size_t remaining_size(bool recurse = false) const {
        auto remaining_options = static_cast<size_t>(std::count_if(
            std::begin(missing_), std::end(missing_), [](const std::pair<detail::Classifier, std::string> &val) {
                return val.first != detail::Classifier::POSITIONAL_MARK;
            }));
        if(recurse) {
            for(const App_p &sub : subcommands_) {
                remaining_options += sub->remaining_size(recurse);
            }
        }
        return remaining_options;
    }

    ///@}

  protected:
    /// Check the options to make sure there are no conflicts.
    ///
    /// Currently checks to see if multiple positionals exist with -1 args
    void _validate() const {
        auto pcount = std::count_if(std::begin(options_), std::end(options_), [](const Option_p &opt) {
            return opt->get_items_expected() < 0 && opt->get_positional();
        });
        if(pcount > 1)
            throw InvalidError(name_);
        for(const App_p &app : subcommands_) {
            app->_validate();
        }
    }

    /// configure subcommands to enable parsing through the current object
    /// set the correct fallthrough and prefix for nameless subcommands and
    /// makes sure parent is set correctly
    void _configure() {
        for(const App_p &app : subcommands_) {
            if(app->has_automatic_name_) {
                app->name_.clear();
            }
            if(app->name_.empty()) {
                app->fallthrough_ = false; // make sure fallthrough_ is false to prevent infinite loop
                app->prefix_command_ = false;
            }
            // make sure the parent is set to be this object in preparation for parse
            app->parent_ = this;
            app->_configure();
        }
    }
    /// Internal function to run (App) callback, top down
    void run_callback() {
        pre_callback();
        if(callback_)
            callback_();
        for(App *subc : get_subcommands()) {
            subc->run_callback();
        }
    }

    /// Check to see if a subcommand is valid. Give up immediately if subcommand max has been reached.
    bool _valid_subcommand(const std::string &current) const {
        // Don't match if max has been reached - but still check parents
        if(require_subcommand_max_ != 0 && parsed_subcommands_.size() >= require_subcommand_max_) {
            return parent_ != nullptr && parent_->_valid_subcommand(current);
        }

        for(const App_p &com : subcommands_)
            if(com->check_name(current) && !*com)
                return true;

        // Check parent if exists, else return false
        return parent_ != nullptr && parent_->_valid_subcommand(current);
    }

    /// Selects a Classifier enum based on the type of the current argument
    detail::Classifier _recognize(const std::string &current) const {
        std::string dummy1, dummy2;

        if(current == "--")
            return detail::Classifier::POSITIONAL_MARK;
        if(_valid_subcommand(current))
            return detail::Classifier::SUBCOMMAND;
        if(detail::split_long(current, dummy1, dummy2))
            return detail::Classifier::LONG;
        if(detail::split_short(current, dummy1, dummy2))
            return detail::Classifier::SHORT;
        if((allow_windows_style_options_) && (detail::split_windows_style(current, dummy1, dummy2)))
            return detail::Classifier::WINDOWS;
        return detail::Classifier::NONE;
    }

    // The parse function is now broken into several parts, and part of process

    /// Read and process an ini file (main app only)
    void _process_ini() {
        // Process an INI file
        if(config_ptr_ != nullptr) {
            if(*config_ptr_) {
                config_ptr_->run_callback();
                config_required_ = true;
            }
            if(!config_name_.empty()) {
                try {
                    std::vector<ConfigItem> values = config_formatter_->from_file(config_name_);
                    _parse_config(values);
                } catch(const FileError &) {
                    if(config_required_)
                        throw;
                }
            }
        }
    }

    /// Get envname options if not yet passed. Runs on *all* subcommands.
    void _process_env() {
        for(const Option_p &opt : options_) {
            if(opt->count() == 0 && !opt->envname_.empty()) {
                char *buffer = nullptr;
                std::string ename_string;

#ifdef _MSC_VER
                // Windows version
                size_t sz = 0;
                if(_dupenv_s(&buffer, &sz, opt->envname_.c_str()) == 0 && buffer != nullptr) {
                    ename_string = std::string(buffer);
                    free(buffer);
                }
#else
                // This also works on Windows, but gives a warning
                buffer = std::getenv(opt->envname_.c_str());
                if(buffer != nullptr)
                    ename_string = std::string(buffer);
#endif

                if(!ename_string.empty()) {
                    opt->add_result(ename_string);
                }
            }
        }

        for(App_p &sub : subcommands_) {
            sub->_process_env();
        }
    }

    /// Process callbacks. Runs on *all* subcommands.
    void _process_callbacks() {
        for(const Option_p &opt : options_) {
            if(opt->count() > 0 && !opt->get_callback_run()) {
                opt->run_callback();
            }
        }

        for(App_p &sub : subcommands_) {
            sub->_process_callbacks();
        }
    }

    /// Run help flag processing if any are found.
    ///
    /// The flags allow recursive calls to remember if there was a help flag on a parent.
    void _process_help_flags(bool trigger_help = false, bool trigger_all_help = false) const {
        const Option *help_ptr = get_help_ptr();
        const Option *help_all_ptr = get_help_all_ptr();

        if(help_ptr != nullptr && help_ptr->count() > 0)
            trigger_help = true;
        if(help_all_ptr != nullptr && help_all_ptr->count() > 0)
            trigger_all_help = true;

        // If there were parsed subcommands, call those. First subcommand wins if there are multiple ones.
        if(!parsed_subcommands_.empty()) {
            for(const App *sub : parsed_subcommands_)
                sub->_process_help_flags(trigger_help, trigger_all_help);

            // Only the final subcommand should call for help. All help wins over help.
        } else if(trigger_all_help) {
            throw CallForAllHelp();
        } else if(trigger_help) {
            throw CallForHelp();
        }
    }

    /// Verify required options and cross requirements. Subcommands too (only if selected).
    void _process_requirements() {
        for(const Option_p &opt : options_) {

            // Required or partially filled
            if(opt->get_required() || opt->count() != 0) {
                // Make sure enough -N arguments parsed (+N is already handled in parsing function)
                if(opt->get_items_expected() < 0 && opt->count() < static_cast<size_t>(-opt->get_items_expected()))
                    throw ArgumentMismatch::AtLeast(opt->get_name(), -opt->get_items_expected());

                // Required but empty
                if(opt->get_required() && opt->count() == 0)
                    throw RequiredError(opt->get_name());
            }
            // Requires
            for(const Option *opt_req : opt->needs_)
                if(opt->count() > 0 && opt_req->count() == 0)
                    throw RequiresError(opt->get_name(), opt_req->get_name());
            // Excludes
            for(const Option *opt_ex : opt->excludes_)
                if(opt->count() > 0 && opt_ex->count() != 0)
                    throw ExcludesError(opt->get_name(), opt_ex->get_name());
        }

        auto selected_subcommands = get_subcommands();
        if(require_subcommand_min_ > selected_subcommands.size())
            throw RequiredError::Subcommand(require_subcommand_min_);

        // Max error cannot occur, the extra subcommand will parse as an ExtrasError or a remaining item.

        for(App_p &sub : subcommands_) {
            if((sub->count() > 0) || (sub->name_.empty()))
                sub->_process_requirements();
        }
    }

    /// Process callbacks and such.
    void _process() {
        _process_ini();
        _process_env();
        _process_callbacks();
        _process_help_flags();
        _process_requirements();
    }

    /// Throw an error if anything is left over and should not be.
    /// Modifies the args to fill in the missing items before throwing.
    void _process_extras(std::vector<std::string> &args) {
        if(!(allow_extras_ || prefix_command_)) {
            size_t num_left_over = remaining_size();
            if(num_left_over > 0) {
                args = remaining(false);
                throw ExtrasError(args);
            }
        }

        for(App_p &sub : subcommands_) {
            if(sub->count() > 0)
                sub->_process_extras(args);
        }
    }

    /// Internal function to recursively increment the parsed counter on the current app as well unnamed subcommands
    void increment_parsed() {
        ++parsed_;
        for(App_p &sub : subcommands_) {
            if(sub->get_name().empty())
                sub->increment_parsed();
        }
    }
    /// Internal parse function
    void _parse(std::vector<std::string> &args) {
        increment_parsed();
        bool positional_only = false;

        while(!args.empty()) {
            _parse_single(args, positional_only);
        }

        if(parent_ == nullptr) {
            _process();

            // Throw error if any items are left over (depending on settings)
            _process_extras(args);

            // Convert missing (pairs) to extras (string only)
            args = remaining(false);
        }
    }

    /// Parse one config param, return false if not found in any subcommand, remove if it is
    ///
    /// If this has more than one dot.separated.name, go into the subcommand matching it
    /// Returns true if it managed to find the option, if false you'll need to remove the arg manually.
    void _parse_config(std::vector<ConfigItem> &args) {
        for(ConfigItem item : args) {
            if(!_parse_single_config(item) && !allow_config_extras_)
                throw ConfigError::Extras(item.fullname());
        }
    }

    /// Fill in a single config option
    bool _parse_single_config(const ConfigItem &item, size_t level = 0) {
        if(level < item.parents.size()) {
            try {
                auto subcom = get_subcommand(item.parents.at(level));
                return subcom->_parse_single_config(item, level + 1);
            } catch(const OptionNotFound &) {
                return false;
            }
        }

        Option *op = get_option_no_throw("--" + item.name);
        if(op == nullptr) {
            // If the option was not present
            if(get_allow_config_extras())
                // Should we worry about classifying the extras properly?
                missing_.emplace_back(detail::Classifier::NONE, item.fullname());
            return false;
        }

        if(!op->get_configurable())
            throw ConfigError::NotConfigurable(item.fullname());

        if(op->empty()) {
            // Flag parsing
            if(op->get_type_size() == 0) {
                auto res = config_formatter_->to_flag(item);
                res = op->get_flag_value(item.name, res);

                op->add_result(res);

            } else {
                op->set_results(item.inputs);
                op->run_callback();
            }
        }

        return true;
    }

    /// Parse "one" argument (some may eat more than one), delegate to parent if fails, add to missing if missing
    /// from master
    void _parse_single(std::vector<std::string> &args, bool &positional_only) {

        detail::Classifier classifier = positional_only ? detail::Classifier::NONE : _recognize(args.back());
        switch(classifier) {
        case detail::Classifier::POSITIONAL_MARK:
            missing_.emplace_back(classifier, args.back());
            args.pop_back();
            positional_only = true;
            break;
        case detail::Classifier::SUBCOMMAND:
            _parse_subcommand(args);
            break;
        case detail::Classifier::LONG:
        case detail::Classifier::SHORT:
        case detail::Classifier::WINDOWS:
            // If already parsed a subcommand, don't accept options_
            _parse_arg(args, classifier);
            break;
        case detail::Classifier::NONE:
            // Probably a positional or something for a parent (sub)command
            _parse_positional(args);
            if(positionals_at_end_) {
                positional_only = true;
            }
        }
    }

    /// Count the required remaining positional arguments
    size_t _count_remaining_positionals(bool required = false) const {
        size_t retval = 0;
        for(const Option_p &opt : options_)
            if(opt->get_positional() && (!required || opt->get_required()) && opt->get_items_expected() > 0 &&
               static_cast<int>(opt->count()) < opt->get_items_expected())
                retval = static_cast<size_t>(opt->get_items_expected()) - opt->count();

        return retval;
    }

    /// Parse a positional, go up the tree to check
    void _parse_positional(std::vector<std::string> &args) {

        std::string positional = args.back();
        for(const Option_p &opt : options_) {
            // Eat options, one by one, until done
            if(opt->get_positional() &&
               (static_cast<int>(opt->count()) < opt->get_items_expected() || opt->get_items_expected() < 0)) {

                opt->add_result(positional);
                parse_order_.push_back(opt.get());
                args.pop_back();
                return;
            }
        }

        for(auto &subc : subcommands_) {
            if(subc->name_.empty()) {
                subc->_parse_positional(args);
                if(subc->missing_.empty()) { // check if it was used and is not in the missing category
                    return;
                } else {
                    args.push_back(std::move(subc->missing_.front().second));
                    subc->missing_.clear();
                }
            }
        }

        if(parent_ != nullptr && fallthrough_)
            return parent_->_parse_positional(args);
        else {
            if(positionals_at_end_) {
                throw CLI::ExtrasError(args);
            }
            args.pop_back();
            missing_.emplace_back(detail::Classifier::NONE, positional);

            if(prefix_command_) {
                while(!args.empty()) {
                    missing_.emplace_back(detail::Classifier::NONE, args.back());
                    args.pop_back();
                }
            }
        }
    }

    /// Parse a subcommand, modify args and continue
    ///
    /// Unlike the others, this one will always allow fallthrough
    void _parse_subcommand(std::vector<std::string> &args) {
        if(_count_remaining_positionals(/* required */ true) > 0)
            return _parse_positional(args);
        for(const App_p &com : subcommands_) {
            if(com->check_name(args.back())) {
                args.pop_back();
                if(std::find(std::begin(parsed_subcommands_), std::end(parsed_subcommands_), com.get()) ==
                   std::end(parsed_subcommands_))
                    parsed_subcommands_.push_back(com.get());
                com->_parse(args);
                return;
            }
        }
        if(parent_ != nullptr)
            return parent_->_parse_subcommand(args);
        else
            throw HorribleError("Subcommand " + args.back() + " missing");
    }

    /// Parse a short (false) or long (true) argument, must be at the top of the list
    void _parse_arg(std::vector<std::string> &args, detail::Classifier current_type) {

        std::string current = args.back();

        std::string arg_name;
        std::string value;
        std::string rest;

        switch(current_type) {
        case detail::Classifier::LONG:
            if(!detail::split_long(current, arg_name, value))
                throw HorribleError("Long parsed but missing (you should not see this):" + args.back());
            break;
        case detail::Classifier::SHORT:
            if(!detail::split_short(current, arg_name, rest))
                throw HorribleError("Short parsed but missing! You should not see this");
            break;
        case detail::Classifier::WINDOWS:
            if(!detail::split_windows_style(current, arg_name, value))
                throw HorribleError("windows option parsed but missing! You should not see this");
            break;
        default:
            throw HorribleError("parsing got called with invalid option! You should not see this");
        }

        auto op_ptr =
            std::find_if(std::begin(options_), std::end(options_), [arg_name, current_type](const Option_p &opt) {
                if(current_type == detail::Classifier::LONG)
                    return opt->check_lname(arg_name);
                if(current_type == detail::Classifier::SHORT)
                    return opt->check_sname(arg_name);
                // this will only get called for detail::Classifier::WINDOWS
                return opt->check_lname(arg_name) || opt->check_sname(arg_name);
            });

        // Option not found
        if(op_ptr == std::end(options_)) {
            for(auto &subc : subcommands_) {
                if(subc->name_.empty()) {
                    subc->_parse_arg(args, current_type);
                    if(subc->missing_.empty()) { // check if it was used and is not in the missing category
                        return;
                    } else {
                        args.push_back(std::move(subc->missing_.front().second));
                        subc->missing_.clear();
                    }
                }
            }
            // If a subcommand, try the master command
            if(parent_ != nullptr && fallthrough_)
                return parent_->_parse_arg(args, current_type);
            // Otherwise, add to missing
            else {
                args.pop_back();
                missing_.emplace_back(current_type, current);
                return;
            }
        }

        args.pop_back();

        // Get a reference to the pointer to make syntax bearable
        Option_p &op = *op_ptr;

        int num = op->get_items_expected();

        // Make sure we always eat the minimum for unlimited vectors
        int collected = 0;
        // deal with flag like things
        if(num == 0) {
            auto res = op->get_flag_value(arg_name, value);
            op->add_result(res);
            parse_order_.push_back(op.get());
        }
        // --this=value
        else if(!value.empty()) {
            // If exact number expected
            if(num > 0)
                num--;
            op->add_result(value);
            parse_order_.push_back(op.get());
            collected += 1;
            // -Trest
        } else if(!rest.empty()) {
            if(num > 0)
                num--;
            op->add_result(rest);
            parse_order_.push_back(op.get());
            rest = "";
            collected += 1;
        }

        // Unlimited vector parser
        if(num < 0) {
            while(!args.empty() && _recognize(args.back()) == detail::Classifier::NONE) {
                if(collected >= -num) {
                    // We could break here for allow extras, but we don't

                    // If any positionals remain, don't keep eating
                    if(_count_remaining_positionals() > 0)
                        break;
                }
                op->add_result(args.back());
                parse_order_.push_back(op.get());
                args.pop_back();
                collected++;
            }

            // Allow -- to end an unlimited list and "eat" it
            if(!args.empty() && _recognize(args.back()) == detail::Classifier::POSITIONAL_MARK)
                args.pop_back();

        } else {
            while(num > 0 && !args.empty()) {
                num--;
                std::string current_ = args.back();
                args.pop_back();
                op->add_result(current_);
                parse_order_.push_back(op.get());
            }

            if(num > 0) {
                throw ArgumentMismatch::TypedAtLeast(op->get_name(), num, op->get_type_name());
            }
        }

        if(!rest.empty()) {
            rest = "-" + rest;
            args.push_back(rest);
        }
    }
};

namespace FailureMessage {

/// Printout a clean, simple message on error (the default in CLI11 1.5+)
inline std::string simple(const App *app, const Error &e) {
    std::string header = std::string(e.what()) + "\n";
    std::vector<std::string> names;

    // Collect names
    if(app->get_help_ptr() != nullptr)
        names.push_back(app->get_help_ptr()->get_name());

    if(app->get_help_all_ptr() != nullptr)
        names.push_back(app->get_help_all_ptr()->get_name());

    // If any names found, suggest those
    if(!names.empty())
        header += "Run with " + detail::join(names, " or ") + " for more information.\n";

    return header;
}

/// Printout the full help string on error (if this fn is set, the old default for CLI11)
inline std::string help(const App *app, const Error &e) {
    std::string header = std::string("ERROR: ") + e.get_name() + ": " + e.what() + "\n";
    header += app->help();
    return header;
}

} // namespace FailureMessage

namespace detail {
/// This class is simply to allow tests access to App's protected functions
struct AppFriend {

    /// Wrap _parse_short, perfectly forward arguments and return
    template <typename... Args>
    static auto parse_arg(App *app, Args &&... args) ->
        typename std::result_of<decltype (&App::_parse_arg)(App, Args...)>::type {
        return app->_parse_arg(std::forward<Args>(args)...);
    }

    /// Wrap _parse_subcommand, perfectly forward arguments and return
    template <typename... Args>
    static auto parse_subcommand(App *app, Args &&... args) ->
        typename std::result_of<decltype (&App::_parse_subcommand)(App, Args...)>::type {
        return app->_parse_subcommand(std::forward<Args>(args)...);
    }
};
} // namespace detail

} // namespace CLI<|MERGE_RESOLUTION|>--- conflicted
+++ resolved
@@ -696,37 +696,21 @@
     Option *add_set(std::string option_name,
                     T &member,           ///< The selected member of the set
                     std::set<T> options, ///< The set of possibilities
-<<<<<<< HEAD
                     std::string option_description = "") {
 
         Option *opt = add_option(option_name, member, std::move(option_description));
-=======
-                    std::string description = "") {
-
-        Option *opt = add_option(option_name, member, std::move(description));
->>>>>>> 5e0bb1c8
         opt->check(IsMember{options});
         return opt;
     }
 
-<<<<<<< HEAD
     /// Add set of options (No default, set can be changed afterwards - do not destroy the set)
-=======
-    /// Add set of options (No default, set can be changed afterwords - do not destroy the set) DEPRECATED
->>>>>>> 5e0bb1c8
     template <typename T>
     Option *add_mutable_set(std::string option_name,
                             T &member,                  ///< The selected member of the set
                             const std::set<T> &options, ///< The set of possibilities
-<<<<<<< HEAD
                             std::string option_description = "") {
 
         Option *opt = add_option(option_name, member, std::move(option_description));
-=======
-                            std::string description = "") {
-
-        Option *opt = add_option(option_name, member, std::move(description));
->>>>>>> 5e0bb1c8
         opt->check(IsMember{&options});
         return opt;
     }
@@ -739,11 +723,7 @@
                     std::string option_description,
                     bool defaulted) {
 
-<<<<<<< HEAD
         Option *opt = add_option(option_name, member, std::move(option_description), defaulted);
-=======
-        Option *opt = add_option(option_name, member, std::move(description), defaulted);
->>>>>>> 5e0bb1c8
         opt->check(IsMember{options});
         return opt;
     }
@@ -756,11 +736,7 @@
                             std::string option_description,
                             bool defaulted) {
 
-<<<<<<< HEAD
         Option *opt = add_option(option_name, member, std::move(option_description), defaulted);
-=======
-        Option *opt = add_option(option_name, member, std::move(description), defaulted);
->>>>>>> 5e0bb1c8
         opt->check(IsMember{&options});
         return opt;
     }
@@ -770,15 +746,9 @@
     Option *add_set_ignore_case(std::string option_name,
                                 std::string &member,           ///< The selected member of the set
                                 std::set<std::string> options, ///< The set of possibilities
-<<<<<<< HEAD
                                 std::string option_description = "") {
 
         Option *opt = add_option(option_name, member, std::move(option_description));
-=======
-                                std::string description = "") {
-
-        Option *opt = add_option(option_name, member, std::move(description));
->>>>>>> 5e0bb1c8
         opt->check(IsMember{options, CLI::ignore_case});
         return opt;
     }
@@ -789,15 +759,9 @@
     Option *add_mutable_set_ignore_case(std::string option_name,
                                         std::string &member,                  ///< The selected member of the set
                                         const std::set<std::string> &options, ///< The set of possibilities
-<<<<<<< HEAD
                                         std::string option_description = "") {
 
         Option *opt = add_option(option_name, member, std::move(option_description));
-=======
-                                        std::string description = "") {
-
-        Option *opt = add_option(option_name, member, std::move(description));
->>>>>>> 5e0bb1c8
         opt->check(IsMember{&options, CLI::ignore_case});
         return opt;
     }
@@ -810,11 +774,7 @@
                                 std::string option_description,
                                 bool defaulted) {
 
-<<<<<<< HEAD
         Option *opt = add_option(option_name, member, std::move(option_description), defaulted);
-=======
-        Option *opt = add_option(option_name, member, std::move(description), defaulted);
->>>>>>> 5e0bb1c8
         opt->check(IsMember{options, CLI::ignore_case});
         return opt;
     }
@@ -828,11 +788,7 @@
                                         std::string option_description,
                                         bool defaulted) {
 
-<<<<<<< HEAD
         Option *opt = add_option(option_name, member, std::move(option_description), defaulted);
-=======
-        Option *opt = add_option(option_name, member, std::move(description), defaulted);
->>>>>>> 5e0bb1c8
         opt->check(IsMember{&options, CLI::ignore_case});
         return opt;
     }
@@ -842,15 +798,9 @@
     Option *add_set_ignore_underscore(std::string option_name,
                                       std::string &member,           ///< The selected member of the set
                                       std::set<std::string> options, ///< The set of possibilities
-<<<<<<< HEAD
                                       std::string option_description = "") {
 
         Option *opt = add_option(option_name, member, std::move(option_description));
-=======
-                                      std::string description = "") {
-
-        Option *opt = add_option(option_name, member, std::move(description));
->>>>>>> 5e0bb1c8
         opt->check(IsMember{options, CLI::ignore_underscore});
         return opt;
     }
@@ -861,15 +811,9 @@
     Option *add_mutable_set_ignore_underscore(std::string option_name,
                                               std::string &member,                  ///< The selected member of the set
                                               const std::set<std::string> &options, ///< The set of possibilities
-<<<<<<< HEAD
                                               std::string option_description = "") {
 
         Option *opt = add_option(option_name, member, std::move(option_description));
-=======
-                                              std::string description = "") {
-
-        Option *opt = add_option(option_name, member, std::move(description));
->>>>>>> 5e0bb1c8
         opt->check(IsMember{options, CLI::ignore_underscore});
         return opt;
     }
@@ -882,11 +826,7 @@
                                       std::string option_description,
                                       bool defaulted) {
 
-<<<<<<< HEAD
         Option *opt = add_option(option_name, member, std::move(option_description), defaulted);
-=======
-        Option *opt = add_option(option_name, member, std::move(description), defaulted);
->>>>>>> 5e0bb1c8
         opt->check(IsMember{options, CLI::ignore_underscore});
         return opt;
     }
@@ -900,11 +840,7 @@
                                               std::string option_description,
                                               bool defaulted) {
 
-<<<<<<< HEAD
         Option *opt = add_option(option_name, member, std::move(option_description), defaulted);
-=======
-        Option *opt = add_option(option_name, member, std::move(description), defaulted);
->>>>>>> 5e0bb1c8
         opt->check(IsMember{&options, CLI::ignore_underscore});
         return opt;
     }
@@ -914,15 +850,9 @@
     Option *add_set_ignore_case_underscore(std::string option_name,
                                            std::string &member,           ///< The selected member of the set
                                            std::set<std::string> options, ///< The set of possibilities
-<<<<<<< HEAD
                                            std::string option_description = "") {
 
         Option *opt = add_option(option_name, member, std::move(option_description));
-=======
-                                           std::string description = "") {
-
-        Option *opt = add_option(option_name, member, std::move(description));
->>>>>>> 5e0bb1c8
         opt->check(IsMember{options, CLI::ignore_underscore, CLI::ignore_case});
         return opt;
     }
@@ -934,15 +864,9 @@
     Option *add_mutable_set_ignore_case_underscore(std::string option_name,
                                                    std::string &member, ///< The selected member of the set
                                                    const std::set<std::string> &options, ///< The set of possibilities
-<<<<<<< HEAD
                                                    std::string option_description = "") {
 
         Option *opt = add_option(option_name, member, std::move(option_description));
-=======
-                                                   std::string description = "") {
-
-        Option *opt = add_option(option_name, member, std::move(description));
->>>>>>> 5e0bb1c8
         opt->check(IsMember{&options, CLI::ignore_underscore, CLI::ignore_case});
         return opt;
     }
@@ -955,11 +879,7 @@
                                            std::string option_description,
                                            bool defaulted) {
 
-<<<<<<< HEAD
         Option *opt = add_option(option_name, member, std::move(option_description), defaulted);
-=======
-        Option *opt = add_option(option_name, member, std::move(description), defaulted);
->>>>>>> 5e0bb1c8
         opt->check(IsMember{options, CLI::ignore_underscore, CLI::ignore_case});
         return opt;
     }
@@ -974,11 +894,7 @@
                                                    std::string option_description,
                                                    bool defaulted) {
 
-<<<<<<< HEAD
         Option *opt = add_option(option_name, member, std::move(option_description), defaulted);
-=======
-        Option *opt = add_option(option_name, member, std::move(description), defaulted);
->>>>>>> 5e0bb1c8
         opt->check(IsMember{&options, CLI::ignore_underscore, CLI::ignore_case});
         return opt;
     }
