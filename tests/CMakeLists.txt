if(NOT EXISTS "${CLI11_SOURCE_DIR}/extern/googletest/CMakeLists.txt")
    message(FATAL_ERROR "You have requested tests be built, but googletest is not downloaded. Please run:
    git submodule update --init")
endif()

list(APPEND CMAKE_MODULE_PATH "${CLI11_SOURCE_DIR}/cmake")

# If submodule is available, add sanitizers
# Set SANITIZE_ADDRESS, SANITIZE_MEMORY, SANITIZE_THREAD or SANITIZE_UNDEFINED
if(EXISTS "${CLI11_SOURCE_DIR}/extern/sanitizers/cmake/FindSanitizers.cmake")
    list(APPEND CMAKE_MODULE_PATH "${CLI11_SOURCE_DIR}/extern/sanitizers/cmake")
    find_package(Sanitizers)
    if(SANITIZE_ADDRESS)
        message(STATUS "You might want to use \"${ASan_WRAPPER}\" to run your program")
    endif()
else()
    macro(add_sanitizers)
    endmacro()
endif()

set(GOOGLE_TEST_INDIVIDUAL OFF)
include(AddGoogletest)

set(CLI11_TESTS
    HelpersTest
    IniTest
    SimpleTest
    AppTest
    SetTest
<<<<<<< HEAD
	TransformTest
=======
>>>>>>> 5e0bb1c8
    CreationTest
    SubcommandTest
    HelpTest
    FormatterTest
    NewParseTest
    OptionalTest
    DeprecatedTest
    StringParseTest
    TrueFalseTest
    )

if(WIN32)
    list(APPEND CLI11_TESTS WindowsTest)
endif()

set(CLI11_MULTIONLY_TESTS
    TimerTest
    )

# Only affects current directory, so safe
include_directories(${CMAKE_CURRENT_SOURCE_DIR})

foreach(T ${CLI11_TESTS})

    add_executable(${T} ${T}.cpp ${CLI11_headers})
    add_sanitizers(${T})
    target_link_libraries(${T} PUBLIC CLI11)
    add_gtest(${T})

    if(CLI11_SINGLE_FILE AND CLI11_SINGLE_FILE_TESTS)
        add_executable(${T}_Single ${T}.cpp)
        target_link_libraries(${T}_Single PUBLIC CLI11_SINGLE)
        add_gtest(${T}_Single)
        set_target_properties(${T}_Single
            PROPERTIES
            FOLDER "Tests Single File")
    endif()

endforeach()

foreach(T ${CLI11_MULTIONLY_TESTS})

    add_executable(${T} ${T}.cpp ${CLI11_headers})
    add_sanitizers(${T})
    target_link_libraries(${T} PUBLIC CLI11)
    add_gtest(${T})

endforeach()

# Add -Wno-deprecated-declarations to DeprecatedTest
if(NOT MSVC)
    target_compile_options(DeprecatedTest PRIVATE -Wno-deprecated-declarations)
    if(TARGET DeprecatedTest_Single)
        target_compile_options(DeprecatedTest_Single PRIVATE -Wno-deprecated-declarations)
    endif()
endif()

# Link test (build error if inlines missing)
add_library(link_test_1 link_test_1.cpp)
target_link_libraries(link_test_1 PUBLIC CLI11)
set_target_properties(link_test_1 PROPERTIES FOLDER "Tests")
add_executable(link_test_2 link_test_2.cpp)
target_link_libraries(link_test_2 PUBLIC CLI11 link_test_1)
add_gtest(link_test_2)

# Add informational printout
# Force this to be in a standard location so CTest can find it
add_executable(informational informational.cpp)
target_link_libraries(informational PUBLIC CLI11)
set_target_properties(informational PROPERTIES
    RUNTIME_OUTPUT_DIRECTORY "${CMAKE_BINARY_DIR}"
    RUNTIME_OUTPUT_DIRECTORY_DEBUG "${CMAKE_BINARY_DIR}"
    RUNTIME_OUTPUT_DIRECTORY_RELEASE "${CMAKE_BINARY_DIR}"
    RUNTIME_OUTPUT_DIRECTORY_RELWITHDEBINFO "${CMAKE_BINARY_DIR}"
    RUNTIME_OUTPUT_DIRECTORY_MINSIZEREL "${CMAKE_BINARY_DIR}"
    )

# Adding this printout to CTest
file(WRITE "${PROJECT_BINARY_DIR}/CTestCustom.cmake"
    "set(CTEST_CUSTOM_PRE_TEST \"${CMAKE_BINARY_DIR}/informational\")"
    )

# Add boost to test boost::optional if available
find_package(Boost 1.61)
if(Boost_FOUND)
    if(TARGET Boost::boost)
        target_link_libraries(informational PUBLIC Boost::boost)
        target_link_libraries(OptionalTest PUBLIC Boost::boost)
    else()
        target_include_directories(informational PUBLIC ${Boost_INCLUDE_DIRS})
        target_include_directories(OptionalTest PUBLIC ${Boost_INCLUDE_DIRS})
    endif()
    # Enforce Boost::Optional even if __has_include is missing on your compiler
    target_compile_definitions(informational PUBLIC CLI11_BOOST_OPTIONAL)
    target_compile_definitions(OptionalTest PUBLIC CLI11_BOOST_OPTIONAL)
endif()

if(CMAKE_BUILD_TYPE STREQUAL Coverage)
    include(CodeCoverage)
    setup_target_for_coverage(
        NAME CLI11_coverage
        EXECUTABLE ctest
        DEPENDENCIES
          ${CLI11_TESTS}
          ${CLI11_MULTIONLY_TESTS})
endif()
<|MERGE_RESOLUTION|>--- conflicted
+++ resolved
@@ -27,10 +27,7 @@
     SimpleTest
     AppTest
     SetTest
-<<<<<<< HEAD
 	TransformTest
-=======
->>>>>>> 5e0bb1c8
     CreationTest
     SubcommandTest
     HelpTest
