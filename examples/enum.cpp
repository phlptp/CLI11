--- conflicted
+++ resolved
@@ -7,17 +7,11 @@
     CLI::App app;
 
     Level level;
-<<<<<<< HEAD
     std::vector<std::pair<std::string, Level>> map{
         {"high", Level::High}, {"medium", Level::Medium}, {"low", Level::Low}};
-    app.add_set("-l,--level", level, {Level::High, Level::Medium, Level::Low}, "Level settings")
+    app.add_option("-l,--level", level, "Level settings")
         ->type_name("enum/Level in {High=0, Medium=1, Low=2}")
-        ->transform(CLI::Transformer(map, CLI::ignore_case));
-=======
-    app.add_option("-l,--level", level, "Level settings")
-        ->check(CLI::IsMember({Level::High, Level::Medium, Level::Low}))
-        ->type_name("enum/Level in {High=0, Medium=1, Low=2}");
->>>>>>> 6c2df1f3
+        ->transform(CLI::CheckedTransformer(map, CLI::ignore_case));
 
     CLI11_PARSE(app, argc, argv);
 
